--- conflicted
+++ resolved
@@ -18,10 +18,6 @@
 
 package org.apache.beam.examples;
 
-<<<<<<< HEAD
-import com.google.common.io.Resources;
-=======
->>>>>>> f2fe1ae4
 import java.util.Date;
 import org.apache.beam.examples.WordCount.WordCountOptions;
 import org.apache.beam.sdk.options.Default;
@@ -66,14 +62,6 @@
         new FileChecksumMatcher(options.getOutputChecksum(), options.getOutput() + "*"));
 
     String e2eTestInputPath = "gs://apache-beam-samples/apache/LICENSE";
-<<<<<<< HEAD
-    // Spark runner currently doesn't support GCS I/O, change default input to:
-    // .../src/test/resources/LICENSE
-    if (options.getRunner().getName().contains("SparkRunner")) {
-      e2eTestInputPath = Resources.getResource("LICENSE").getPath();
-    }
-=======
->>>>>>> f2fe1ae4
     options.setInputFile(e2eTestInputPath);
 
     WordCount.main(TestPipeline.convertToArgs(options));
