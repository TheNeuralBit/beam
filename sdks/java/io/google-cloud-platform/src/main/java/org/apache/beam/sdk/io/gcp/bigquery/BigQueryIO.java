/*
 * Licensed to the Apache Software Foundation (ASF) under one
 * or more contributor license agreements.  See the NOTICE file
 * distributed with this work for additional information
 * regarding copyright ownership.  The ASF licenses this file
 * to you under the Apache License, Version 2.0 (the
 * "License"); you may not use this file except in compliance
 * with the License.  You may obtain a copy of the License at
 *
 *     http://www.apache.org/licenses/LICENSE-2.0
 *
 * Unless required by applicable law or agreed to in writing, software
 * distributed under the License is distributed on an "AS IS" BASIS,
 * WITHOUT WARRANTIES OR CONDITIONS OF ANY KIND, either express or implied.
 * See the License for the specific language governing permissions and
 * limitations under the License.
 */
package org.apache.beam.sdk.io.gcp.bigquery;

import static com.google.common.base.Preconditions.checkArgument;
import static com.google.common.base.Preconditions.checkState;
import static org.apache.beam.sdk.io.gcp.bigquery.BigQueryHelpers.createJobIdToken;
import static org.apache.beam.sdk.io.gcp.bigquery.BigQueryHelpers.getExtractJobId;
import static org.apache.beam.sdk.io.gcp.bigquery.BigQueryHelpers.resolveTempLocation;

import com.google.api.client.json.JsonFactory;
import com.google.api.services.bigquery.model.Job;
import com.google.api.services.bigquery.model.JobConfigurationQuery;
import com.google.api.services.bigquery.model.JobReference;
import com.google.api.services.bigquery.model.JobStatistics;
import com.google.api.services.bigquery.model.TableReference;
import com.google.api.services.bigquery.model.TableRow;
import com.google.api.services.bigquery.model.TableSchema;
import com.google.api.services.bigquery.model.TimePartitioning;
import com.google.auto.value.AutoValue;
import com.google.common.annotations.VisibleForTesting;
import com.google.common.base.MoreObjects;
import com.google.common.base.Predicates;
import com.google.common.base.Strings;
import com.google.common.collect.ImmutableList;
import com.google.common.collect.Iterables;
import com.google.common.collect.Lists;
import java.io.IOException;
import java.util.List;
import java.util.Map;
import java.util.regex.Pattern;
import java.util.stream.Collectors;
import javax.annotation.Nullable;
import org.apache.avro.generic.GenericRecord;
import org.apache.beam.sdk.Pipeline;
import org.apache.beam.sdk.PipelineRunner;
import org.apache.beam.sdk.annotations.Experimental;
import org.apache.beam.sdk.coders.CannotProvideCoderException;
import org.apache.beam.sdk.coders.Coder;
import org.apache.beam.sdk.coders.CoderRegistry;
import org.apache.beam.sdk.coders.KvCoder;
import org.apache.beam.sdk.coders.StringUtf8Coder;
import org.apache.beam.sdk.extensions.gcp.options.GcpOptions;
import org.apache.beam.sdk.io.BoundedSource;
import org.apache.beam.sdk.io.FileSystems;
import org.apache.beam.sdk.io.fs.MoveOptions;
import org.apache.beam.sdk.io.fs.ResolveOptions;
import org.apache.beam.sdk.io.fs.ResourceId;
import org.apache.beam.sdk.io.gcp.bigquery.BigQueryHelpers.JsonTableRefToTableRef;
import org.apache.beam.sdk.io.gcp.bigquery.BigQueryHelpers.TableRefToJson;
import org.apache.beam.sdk.io.gcp.bigquery.BigQueryHelpers.TableSchemaToJsonSchema;
import org.apache.beam.sdk.io.gcp.bigquery.BigQueryHelpers.TableSpecToTableRef;
import org.apache.beam.sdk.io.gcp.bigquery.BigQueryHelpers.TimePartitioningToJson;
import org.apache.beam.sdk.io.gcp.bigquery.BigQueryServices.DatasetService;
import org.apache.beam.sdk.io.gcp.bigquery.BigQueryServices.JobService;
import org.apache.beam.sdk.io.gcp.bigquery.DynamicDestinationsHelpers.ConstantSchemaDestinations;
import org.apache.beam.sdk.io.gcp.bigquery.DynamicDestinationsHelpers.ConstantTimePartitioningDestinations;
import org.apache.beam.sdk.io.gcp.bigquery.DynamicDestinationsHelpers.SchemaFromViewDestinations;
import org.apache.beam.sdk.io.gcp.bigquery.DynamicDestinationsHelpers.TableFunctionDestinations;
import org.apache.beam.sdk.options.PipelineOptions;
import org.apache.beam.sdk.options.ValueProvider;
import org.apache.beam.sdk.options.ValueProvider.NestedValueProvider;
import org.apache.beam.sdk.options.ValueProvider.StaticValueProvider;
import org.apache.beam.sdk.transforms.Create;
import org.apache.beam.sdk.transforms.DoFn;
import org.apache.beam.sdk.transforms.MapElements;
import org.apache.beam.sdk.transforms.PTransform;
import org.apache.beam.sdk.transforms.ParDo;
import org.apache.beam.sdk.transforms.Reshuffle;
import org.apache.beam.sdk.transforms.SerializableFunction;
import org.apache.beam.sdk.transforms.SimpleFunction;
import org.apache.beam.sdk.transforms.View;
import org.apache.beam.sdk.transforms.display.DisplayData;
import org.apache.beam.sdk.util.Transport;
import org.apache.beam.sdk.util.gcsfs.GcsPath;
import org.apache.beam.sdk.values.KV;
import org.apache.beam.sdk.values.PBegin;
import org.apache.beam.sdk.values.PCollection;
import org.apache.beam.sdk.values.PCollection.IsBounded;
import org.apache.beam.sdk.values.PCollectionTuple;
import org.apache.beam.sdk.values.PCollectionView;
import org.apache.beam.sdk.values.TupleTag;
import org.apache.beam.sdk.values.TupleTagList;
import org.apache.beam.sdk.values.TypeDescriptors;
import org.apache.beam.sdk.values.ValueInSingleWindow;
import org.joda.time.Duration;
import org.slf4j.Logger;
import org.slf4j.LoggerFactory;

/**
 * {@link PTransform}s for reading and writing <a
 * href="https://developers.google.com/bigquery/">BigQuery</a> tables.
 *
 * <h3>Table References</h3>
 *
 * <p>A fully-qualified BigQuery table name consists of three components:
 *
 * <ul>
 *   <li>{@code projectId}: the Cloud project id (defaults to {@link GcpOptions#getProject()}).
 *   <li>{@code datasetId}: the BigQuery dataset id, unique within a project.
 *   <li>{@code tableId}: a table id, unique within a dataset.
 * </ul>
 *
 * <p>BigQuery table references are stored as a {@link TableReference}, which comes from the <a
 * href="https://cloud.google.com/bigquery/client-libraries">BigQuery Java Client API</a>. Tables
 * can be referred to as Strings, with or without the {@code projectId}. A helper function is
 * provided ({@link BigQueryHelpers#parseTableSpec(String)}) that parses the following string forms
 * into a {@link TableReference}:
 *
 * <ul>
 *   <li>[{@code project_id}]:[{@code dataset_id}].[{@code table_id}]
 *   <li>[{@code dataset_id}].[{@code table_id}]
 * </ul>
 *
 * <h3>Reading</h3>
 *
 * <p>Reading from BigQuery is supported by {@link #read(SerializableFunction)}, which parses
 * records in <a href="https://cloud.google.com/bigquery/data-formats#avro_format">AVRO format</a>
 * into a custom type using a specified parse function, and by {@link #readTableRows} which parses
 * them into {@link TableRow}, which may be more convenient but has lower performance.
 *
 * <p>Both functions support reading either from a table or from the result of a query, via {@link
 * TypedRead#from(String)} and {@link TypedRead#fromQuery} respectively. Exactly one of these must
 * be specified.
 *
 * <p><b>Example: Reading rows of a table as {@link TableRow}.</b>
 *
 * <pre>{@code
 * PCollection<TableRow> weatherData = pipeline.apply(
 *     BigQueryIO.readTableRows().from("clouddataflow-readonly:samples.weather_stations"));
 * }</pre>
 *
 * <b>Example: Reading rows of a table and parsing them into a custom type.</b>
 *
 * <pre>{@code
 * PCollection<WeatherRecord> weatherData = pipeline.apply(
 *    BigQueryIO
 *      .read(new SerializableFunction<SchemaAndRecord, WeatherRecord>() {
 *        public WeatherRecord apply(SchemaAndRecord schemaAndRecord) {
 *          return new WeatherRecord(...);
 *        }
 *      })
 *      .from("clouddataflow-readonly:samples.weather_stations"))
 *      .withCoder(SerializableCoder.of(WeatherRecord.class));
 * }</pre>
 *
 * <p>Note: When using {@link #read(SerializableFunction)}, you may sometimes need to use {@link
 * TypedRead#withCoder(Coder)} to specify a {@link Coder} for the result type, if Beam fails to
 * infer it automatically.
 *
 * <p><b>Example: Reading results of a query as {@link TableRow}.</b>
 *
 * <pre>{@code
 * PCollection<TableRow> meanTemperatureData = pipeline.apply(BigQueryIO.readTableRows()
 *     .fromQuery("SELECT year, mean_temp FROM [samples.weather_stations]"));
 * }</pre>
 *
 * <p>Users can optionally specify a query priority using {@link TypedRead#withQueryPriority(
 * TypedRead.QueryPriority)} and a geographic location where the query will be executed using {@link
 * TypedRead#withQueryLocation(String)}. Query location must be specified for jobs that are not
 * executed in US or EU. See <a
 * href="https://cloud.google.com/bigquery/docs/reference/rest/v2/jobs/query">BigQuery Jobs:
 * query</a>.
 *
 * <h3>Writing</h3>
 *
 * <p>To write to a BigQuery table, apply a {@link BigQueryIO.Write} transformation. This consumes a
 * {@link PCollection} of a user-defined type when using {@link BigQueryIO#write()} (recommended),
 * or a {@link PCollection} of {@link TableRow TableRows} as input when using {@link
 * BigQueryIO#writeTableRows()} (not recommended). When using a user-defined type, a function must
 * be provided to turn this type into a {@link TableRow} using {@link
 * BigQueryIO.Write#withFormatFunction(SerializableFunction)}.
 *
 * <pre>{@code
 * class Quote { Instant timestamp; String exchange; String symbol; double price; }
 *
 * PCollection<Quote> quotes = ...
 *
 * quotes.apply(BigQueryIO
 *     .<Quote>write()
 *     .to("my-project:my_dataset.my_table")
 *     .withSchema(new TableSchema().setFields(
 *         ImmutableList.of(
 *           new TableFieldSchema().setName("timestamp").setType("TIMESTAMP"),
 *           new TableFieldSchema().setName("exchange").setType("STRING"),
 *           new TableFieldSchema().setName("symbol").setType("STRING"),
 *           new TableFieldSchema().setName("price").setType("FLOAT"))))
 *     .withFormatFunction(quote -> new TableRow().set(..set the columns..))
 *     .withWriteDisposition(BigQueryIO.Write.WriteDisposition.WRITE_TRUNCATE));
 * }</pre>
 *
 * <p>See {@link BigQueryIO.Write} for details on how to specify if a write should append to an
 * existing table, replace the table, or verify that the table is empty. Note that the dataset being
 * written to must already exist. Unbounded PCollections can only be written using {@link
 * Write.WriteDisposition#WRITE_EMPTY} or {@link Write.WriteDisposition#WRITE_APPEND}.
 *
 * <h3>Loading historical data into time-partitioned BigQuery tables</h3>
 *
 * <p>To load historical data into a time-partitioned BigQuery table, specify {@link
 * BigQueryIO.Write#withTimePartitioning} with a {@link TimePartitioning#setField(String) field}
 * used for <a
 * href="https://cloud.google.com/bigquery/docs/partitioned-tables#partitioned_tables">column-based
 * partitioning</a>. For example:
 *
 * <pre>{@code
 * PCollection<Quote> quotes = ...;
 *
 * quotes.apply(BigQueryIO.write()
 *         .withSchema(schema)
 *         .withFormatFunction(quote -> new TableRow()
 *            .set("timestamp", quote.getTimestamp())
 *            .set(..other columns..))
 *         .to("my-project:my_dataset.my_table")
 *         .withTimePartitioning(new TimePartitioning().setField("time")));
 * }</pre>
 *
 * <h3>Writing different values to different tables</h3>
 *
 * <p>A common use case is to dynamically generate BigQuery table names based on the current value.
 * To support this, {@link BigQueryIO.Write#to(SerializableFunction)} accepts a function mapping the
 * current element to a tablespec. For example, here's code that outputs quotes of different stocks
 * to different tables:
 *
 * <pre>{@code
 * PCollection<Quote> quotes = ...;
 *
 * quotes.apply(BigQueryIO.write()
 *         .withSchema(schema)
 *         .withFormatFunction(quote -> new TableRow()...)
 *         .to((ValueInSingleWindow<Quote> quote) -> {
 *             String symbol = quote.getSymbol();
 *             return new TableDestination(
 *                 "my-project:my_dataset.quotes_" + symbol, // Table spec
 *                 "Quotes of stock " + symbol // Table description
 *               );
 *           });
 * }</pre>
 *
 * <p>Per-table schemas can also be provided using {@link BigQueryIO.Write#withSchemaFromView}. This
 * allows you the schemas to be calculated based on a previous pipeline stage or statically via a
 * {@link org.apache.beam.sdk.transforms.Create} transform. This method expects to receive a
 * map-valued {@link PCollectionView}, mapping table specifications (project:dataset.table-id), to
 * JSON formatted {@link TableSchema} objects. All destination tables must be present in this map,
 * or the pipeline will fail to create tables. Care should be taken if the map value is based on a
 * triggered aggregation over and unbounded {@link PCollection}; the side input will contain the
 * entire history of all table schemas ever generated, which might blow up memory usage. This method
 * can also be useful when writing to a single table, as it allows a previous stage to calculate the
 * schema (possibly based on the full collection of records being written to BigQuery).
 *
 * <p>For the most general form of dynamic table destinations and schemas, look at {@link
 * BigQueryIO.Write#to(DynamicDestinations)}.
 *
 * <h3>Insertion Method</h3>
 *
 * {@link BigQueryIO.Write} supports two methods of inserting data into BigQuery specified using
 * {@link BigQueryIO.Write#withMethod}. If no method is supplied, then a default method will be
 * chosen based on the input PCollection. See {@link BigQueryIO.Write.Method} for more information
 * about the methods. The different insertion methods provide different tradeoffs of cost, quota,
 * and data consistency; please see BigQuery documentation for more information about these
 * tradeoffs.
 *
 * <h3>Usage with templates</h3>
 *
 * <p>When using {@link #read} or {@link #readTableRows()} in a template, it's required to specify
 * {@link Read#withTemplateCompatibility()}. Specifying this in a non-template pipeline is not
 * recommended because it has somewhat lower performance.
 *
 * <p>When using {@link #write()} or {@link #writeTableRows()} with batch loads in a template, it is
 * recommended to specify {@link Write#withCustomGcsTempLocation}. Writing to BigQuery via batch
 * loads involves writing temporary files to this location, so the location must be accessible at
 * pipeline execution time. By default, this location is captured at pipeline <i>construction</i>
 * time, may be inaccessible if the template may be reused from a different project or at a moment
<<<<<<< HEAD
 * when the original location no longer exists.
 * {@link Write#withCustomGcsTempLocation(ValueProvider)} allows specifying the location as an
 * argument to the template invocation.
=======
 * when the original location no longer exists. {@link
 * Write#withCustomGcsTempLocation(ValueProvider)} allows specifying the location as an argument to
 * the template invocation.
>>>>>>> 717c059f
 *
 * <h3>Permissions</h3>
 *
 * <p>Permission requirements depend on the {@link PipelineRunner} that is used to execute the
 * pipeline. Please refer to the documentation of corresponding {@link PipelineRunner}s for more
 * details.
 *
 * <p>Please see <a href="https://cloud.google.com/bigquery/access-control">BigQuery Access Control
 * </a> for security and permission related information specific to BigQuery.
 */
public class BigQueryIO {
  private static final Logger LOG = LoggerFactory.getLogger(BigQueryIO.class);

  /**
   * Singleton instance of the JSON factory used to read and write JSON formatted rows.
   */
  static final JsonFactory JSON_FACTORY = Transport.getJsonFactory();

  /**
   * Project IDs must contain 6-63 lowercase letters, digits, or dashes.
   * IDs must start with a letter and may not end with a dash.
   * This regex isn't exact - this allows for patterns that would be rejected by
   * the service, but this is sufficient for basic parsing of table references.
   */
  private static final String PROJECT_ID_REGEXP = "[a-z][-a-z0-9:.]{4,61}[a-z0-9]";

  /**
   * Regular expression that matches Dataset IDs.
   */
  private static final String DATASET_REGEXP = "[-\\w.]{1,1024}";

  /**
   * Regular expression that matches Table IDs.
   */
  private static final String TABLE_REGEXP = "[-\\w$@]{1,1024}";

  /**
   * Matches table specifications in the form {@code "[project_id]:[dataset_id].[table_id]"} or
   * {@code "[dataset_id].[table_id]"}.
   */
  private static final String DATASET_TABLE_REGEXP =
      String.format("((?<PROJECT>%s):)?(?<DATASET>%s)\\.(?<TABLE>%s)", PROJECT_ID_REGEXP,
          DATASET_REGEXP, TABLE_REGEXP);

  static final Pattern TABLE_SPEC = Pattern.compile(DATASET_TABLE_REGEXP);

  /**
   * A formatting function that maps a TableRow to itself. This allows sending a {@code
   * PCollection<TableRow>} directly to BigQueryIO.Write.
   */
  static final SerializableFunction<TableRow, TableRow> IDENTITY_FORMATTER = input -> input;

  /**
   * @deprecated Use {@link #read(SerializableFunction)} or {@link #readTableRows} instead.
   * {@link #readTableRows()} does exactly the same as {@link #read}, however
   * {@link #read(SerializableFunction)} performs better.
   */
  @Deprecated
  public static Read read() {
    return new Read();
  }

  /**
   * Like {@link #read(SerializableFunction)} but represents each row as a {@link TableRow}.
   *
   * <p>This method is more convenient to use in some cases, but usually has significantly lower
   * performance than using {@link #read(SerializableFunction)} directly to parse data into a
   * domain-specific type, due to the overhead of converting the rows to {@link TableRow}.
   */
  public static TypedRead<TableRow> readTableRows() {
    return read(new TableRowParser()).withCoder(TableRowJsonCoder.of());
  }

  /**
   * Reads from a BigQuery table or query and returns a {@link PCollection} with one element per
   * each row of the table or query result, parsed from the BigQuery AVRO format using the specified
   * function.
   *
   * <p>Each {@link SchemaAndRecord} contains a BigQuery {@link TableSchema} and a
   * {@link GenericRecord} representing the row, indexed by column name. Here is a
   * sample parse function that parses click events from a table.
   *
   * <pre>{@code
   * class ClickEvent { long userId; String url; ... }
   *
   * p.apply(BigQueryIO.read(new SerializableFunction<SchemaAndRecord, ClickEvent>() {
   *   public ClickEvent apply(SchemaAndRecord record) {
   *     GenericRecord r = record.getRecord();
   *     return new ClickEvent((Long) r.get("userId"), (String) r.get("url"));
   *   }
   * }).from("...");
   * }</pre>
   */
  public static <T> TypedRead<T> read(
      SerializableFunction<SchemaAndRecord, T> parseFn) {
    return new AutoValue_BigQueryIO_TypedRead.Builder<T>()
        .setValidate(true)
        .setWithTemplateCompatibility(false)
        .setBigQueryServices(new BigQueryServicesImpl())
        .setParseFn(parseFn)
        .build();
  }

  @VisibleForTesting
  static class TableRowParser
      implements SerializableFunction<SchemaAndRecord, TableRow> {

    public static final TableRowParser INSTANCE = new TableRowParser();

    public TableRow apply(SchemaAndRecord schemaAndRecord) {
      return BigQueryAvroUtils.convertGenericRecordToTableRow(
          schemaAndRecord.getRecord(),
          schemaAndRecord.getTableSchema());
    }
  }

  /** Implementation of {@link BigQueryIO#read()}. */
  public static class Read
      extends PTransform<PBegin, PCollection<TableRow>> {
    private final TypedRead<TableRow> inner;

    Read() {
      this(BigQueryIO.read(TableRowParser.INSTANCE).withCoder(TableRowJsonCoder.of()));
    }

    Read(TypedRead<TableRow> inner) {
      this.inner = inner;
    }

    @Override
    public PCollection<TableRow> expand(PBegin input) {
      return input.apply(inner);
    }

    @Override
    public void populateDisplayData(DisplayData.Builder builder) {
      this.inner.populateDisplayData(builder);
    }

    boolean getValidate() {
      return this.inner.getValidate();
    }

    ValueProvider<String> getQuery() {
      return this.inner.getQuery();
    }

    Read withTestServices(BigQueryServices testServices) {
      return new Read(this.inner.withTestServices(testServices));
    }

    ///////////////////////////////////////////////////////////////////

    /**
     * Returns the table to read, or {@code null} if reading from a query instead.
     */
    @Nullable
    public ValueProvider<TableReference> getTableProvider() {
      return this.inner.getTableProvider();
    }

    /** Returns the table to read, or {@code null} if reading from a query instead. */
    @Nullable
    public TableReference getTable() {
      return this.inner.getTable();
    }

    /**
     * Reads a BigQuery table specified as {@code "[project_id]:[dataset_id].[table_id]"} or
     * {@code "[dataset_id].[table_id]"} for tables within the current project.
     */
    public Read from(String tableSpec) {
      return new Read(this.inner.from(tableSpec));
    }

    /** Same as {@code from(String)}, but with a {@link ValueProvider}. */
    public Read from(ValueProvider<String> tableSpec) {
      return new Read(this.inner.from(tableSpec));
    }

    /**
     * Read from table specified by a {@link TableReference}.
     */
    public Read from(TableReference table) {
      return new Read(this.inner.from(table));
    }

    /**
     * Reads results received after executing the given query.
     *
     * <p>By default, the query results will be flattened -- see "flattenResults" in the <a
     * href="https://cloud.google.com/bigquery/docs/reference/v2/jobs">Jobs documentation</a> for
     * more information. To disable flattening, use {@link Read#withoutResultFlattening}.
     *
     * <p>By default, the query will use BigQuery's legacy SQL dialect. To use the BigQuery Standard
     * SQL dialect, use {@link Read#usingStandardSql}.
     */
    public Read fromQuery(String query) {
      return new Read(this.inner.fromQuery(query));
    }

    /**
     * Same as {@code fromQuery(String)}, but with a {@link ValueProvider}.
     */
    public Read fromQuery(ValueProvider<String> query) {
      return new Read(this.inner.fromQuery(query));
    }

    /**
     * Disable validation that the table exists or the query succeeds prior to pipeline submission.
     * Basic validation (such as ensuring that a query or table is specified) still occurs.
     */
    public Read withoutValidation() {
      return new Read(this.inner.withoutValidation());
    }

    /**
     * Disable <a href="https://cloud.google.com/bigquery/docs/reference/v2/jobs">flattening of
     * query results</a>.
     *
     * <p>Only valid when a query is used ({@link #fromQuery}). Setting this option when reading
     * from a table will cause an error during validation.
     */
    public Read withoutResultFlattening() {
      return new Read(this.inner.withoutResultFlattening());
    }

    /**
     * Enables BigQuery's Standard SQL dialect when reading from a query.
     *
     * <p>Only valid when a query is used ({@link #fromQuery}). Setting this option when reading
     * from a table will cause an error during validation.
     */
    public Read usingStandardSql() {
      return new Read(this.inner.usingStandardSql());
    }

    /**
     * Use new template-compatible source implementation.
     *
     * <p>Use new template-compatible source implementation. This implementation is compatible with
     * repeated template invocations. It does not support dynamic work rebalancing.
     */
    @Experimental(Experimental.Kind.SOURCE_SINK)
    public Read withTemplateCompatibility() {
      return new Read(this.inner.withTemplateCompatibility());
    }
  }

  /////////////////////////////////////////////////////////////////////////////

  /**
   * Implementation of {@link BigQueryIO#read(SerializableFunction)}.
   */
  @AutoValue
  public abstract static class TypedRead<T> extends PTransform<PBegin, PCollection<T>> {
    abstract Builder<T> toBuilder();

    @AutoValue.Builder
    abstract static class Builder<T> {
      abstract Builder<T> setJsonTableRef(ValueProvider<String> jsonTableRef);
      abstract Builder<T> setQuery(ValueProvider<String> query);
      abstract Builder<T> setValidate(boolean validate);
      abstract Builder<T> setFlattenResults(Boolean flattenResults);
      abstract Builder<T> setUseLegacySql(Boolean useLegacySql);
      abstract Builder<T> setWithTemplateCompatibility(Boolean useTemplateCompatibility);
      abstract Builder<T> setBigQueryServices(BigQueryServices bigQueryServices);
      abstract Builder<T> setQueryPriority(QueryPriority priority);
      abstract Builder<T> setQueryLocation(String location);
      abstract TypedRead<T> build();

      abstract Builder<T> setParseFn(
          SerializableFunction<SchemaAndRecord, T> parseFn);
      abstract Builder<T> setCoder(Coder<T> coder);
    }

    @Nullable abstract ValueProvider<String> getJsonTableRef();
    @Nullable abstract ValueProvider<String> getQuery();
    abstract boolean getValidate();
    @Nullable abstract Boolean getFlattenResults();
    @Nullable abstract Boolean getUseLegacySql();

    abstract Boolean getWithTemplateCompatibility();

    abstract BigQueryServices getBigQueryServices();

    abstract SerializableFunction<SchemaAndRecord, T> getParseFn();

    @Nullable abstract QueryPriority getQueryPriority();

    @Nullable abstract String getQueryLocation();

    @Nullable abstract Coder<T> getCoder();

    /**
    * An enumeration type for the priority of a query.
    *
    * @see
    * <a href="https://cloud.google.com/bigquery/docs/running-queries">
    *     Running Interactive and Batch Queries in the BigQuery documentation</a>
    */
    public enum QueryPriority {
        /**
        * Specifies that a query should be run with an INTERACTIVE priority.
        *
        * <p>Interactive mode allows for BigQuery to execute the query as soon as possible. These
        * queries count towards your concurrent rate limit and your daily limit.
        */
        INTERACTIVE,

        /**
        * Specifies that a query should be run with a BATCH priority.
        *
        * <p>Batch mode queries are queued by BigQuery.  These are started as soon as idle
        * resources are available, usually within a few minutes. Batch queries don’t count
        * towards your concurrent rate limit.
        */
        BATCH
    }

    @VisibleForTesting
    Coder<T> inferCoder(CoderRegistry coderRegistry) {
      if (getCoder() != null) {
        return getCoder();
      }

      try {
        return coderRegistry.getCoder(TypeDescriptors.outputOf(getParseFn()));
      } catch (CannotProvideCoderException e) {
        throw new IllegalArgumentException(
            "Unable to infer coder for output of parseFn. Specify it explicitly using withCoder().",
            e);
      }
    }

    private BigQuerySourceBase<T> createSource(String jobUuid, Coder<T> coder) {
      BigQuerySourceBase<T> source;
      if (getQuery() == null) {
        source = BigQueryTableSource.create(
            jobUuid,
            getTableProvider(),
            getBigQueryServices(),
            coder,
            getParseFn());
      } else {
        source =
            BigQueryQuerySource.create(
                jobUuid,
                getQuery(),
                getFlattenResults(),
                getUseLegacySql(),
                getBigQueryServices(),
                coder,
                getParseFn(),
                MoreObjects.firstNonNull(getQueryPriority(), QueryPriority.BATCH),
                getQueryLocation());
      }
      return source;
    }

    private static final String QUERY_VALIDATION_FAILURE_ERROR =
        "Validation of query \"%1$s\" failed. If the query depends on an earlier stage of the"
            + " pipeline, This validation can be disabled using #withoutValidation.";

    @Override
    public void validate(PipelineOptions options) {
      // Even if existence validation is disabled, we need to make sure that the BigQueryIO
      // read is properly specified.
      BigQueryOptions bqOptions = options.as(BigQueryOptions.class);

      String tempLocation = bqOptions.getTempLocation();
      checkArgument(
          !Strings.isNullOrEmpty(tempLocation),
          "BigQueryIO.Read needs a GCS temp location to store temp files.");
      if (getBigQueryServices() == null) {
        try {
          GcsPath.fromUri(tempLocation);
        } catch (IllegalArgumentException e) {
          throw new IllegalArgumentException(
              String.format(
                  "BigQuery temp location expected a valid 'gs://' path, but was given '%s'",
                  tempLocation),
              e);
        }
      }

      ValueProvider<TableReference> table = getTableProvider();

      // Note that a table or query check can fail if the table or dataset are created by
      // earlier stages of the pipeline or if a query depends on earlier stages of a pipeline.
      // For these cases the withoutValidation method can be used to disable the check.
      if (getValidate()) {
        if (table != null) {
          checkArgument(table.isAccessible(), "Cannot call validate if table is dynamically set.");
        }
        if (table != null && table.get().getProjectId() != null) {
          // Check for source table presence for early failure notification.
          DatasetService datasetService = getBigQueryServices().getDatasetService(bqOptions);
          BigQueryHelpers.verifyDatasetPresence(datasetService, table.get());
          BigQueryHelpers.verifyTablePresence(datasetService, table.get());
        } else if (getQuery() != null) {
          checkArgument(
              getQuery().isAccessible(), "Cannot call validate if query is dynamically set.");
          JobService jobService = getBigQueryServices().getJobService(bqOptions);
          try {
            jobService.dryRunQuery(
                bqOptions.getProject(),
                new JobConfigurationQuery()
                    .setQuery(getQuery().get())
                    .setFlattenResults(getFlattenResults())
                    .setUseLegacySql(getUseLegacySql()),
                getQueryLocation());
          } catch (Exception e) {
            throw new IllegalArgumentException(
                String.format(QUERY_VALIDATION_FAILURE_ERROR, getQuery().get()), e);
          }
        }
      }
    }

    @Override
    public PCollection<T> expand(PBegin input) {
      ValueProvider<TableReference> table = getTableProvider();

      if (table != null) {
        checkArgument(getQuery() == null, "from() and fromQuery() are exclusive");
        checkArgument(
            getQueryPriority() == null,
            "withQueryPriority() can only be specified when using fromQuery()");
        checkArgument(
            getFlattenResults() == null,
            "Invalid BigQueryIO.Read: Specifies a table with a result flattening"
                + " preference, which only applies to queries");
        checkArgument(
            getUseLegacySql() == null,
            "Invalid BigQueryIO.Read: Specifies a table with a SQL dialect"
                + " preference, which only applies to queries");
        if (table.isAccessible() && Strings.isNullOrEmpty(table.get().getProjectId())) {
          LOG.info(
              "Project of {} not set. The value of {}.getProject() at execution time will be used.",
              TableReference.class.getSimpleName(),
              BigQueryOptions.class.getSimpleName());
        }
      } else {
        checkArgument(getQuery() != null, "Either from() or fromQuery() is required");
        checkArgument(
            getFlattenResults() != null, "flattenResults should not be null if query is set");
        checkArgument(getUseLegacySql() != null, "useLegacySql should not be null if query is set");
      }
      checkArgument(getParseFn() != null, "A parseFn is required");

      Pipeline p = input.getPipeline();
      final Coder<T> coder = inferCoder(p.getCoderRegistry());
      final PCollectionView<String> jobIdTokenView;
      PCollection<String> jobIdTokenCollection;
      PCollection<T> rows;
      if (!getWithTemplateCompatibility()) {
        // Create a singleton job ID token at construction time.
        final String staticJobUuid = BigQueryHelpers.randomUUIDString();
        jobIdTokenView =
            p.apply("TriggerIdCreation", Create.of(staticJobUuid))
                .apply("ViewId", View.asSingleton());
        // Apply the traditional Source model.
        rows = p.apply(org.apache.beam.sdk.io.Read.from(createSource(staticJobUuid, coder)));
      } else {
        // Create a singleton job ID token at execution time.
        jobIdTokenCollection =
            p.apply("TriggerIdCreation", Create.of("ignored"))
                .apply(
                    "CreateJobId",
                    MapElements.via(
                        new SimpleFunction<String, String>() {
                          @Override
                          public String apply(String input) {
                            return BigQueryHelpers.randomUUIDString();
                          }
                        }));
        jobIdTokenView = jobIdTokenCollection.apply("ViewId", View.asSingleton());

        final TupleTag<String> filesTag = new TupleTag<>();
        final TupleTag<String> tableSchemaTag = new TupleTag<>();
        PCollectionTuple tuple =
            jobIdTokenCollection.apply(
                "RunCreateJob",
                ParDo.of(
                        new DoFn<String, String>() {
                          @ProcessElement
                          public void processElement(ProcessContext c) throws Exception {
                            String jobUuid = c.element();
                            BigQuerySourceBase<T> source = createSource(jobUuid, coder);
                            BigQuerySourceBase.ExtractResult res =
                                source.extractFiles(c.getPipelineOptions());
                            for (ResourceId file : res.extractedFiles) {
                              c.output(file.toString());
                            }
                            c.output(tableSchemaTag, BigQueryHelpers.toJsonString(res.schema));
                          }
                        })
                    .withOutputTags(filesTag, TupleTagList.of(tableSchemaTag)));
        tuple.get(filesTag).setCoder(StringUtf8Coder.of());
        tuple.get(tableSchemaTag).setCoder(StringUtf8Coder.of());
        final PCollectionView<String> schemaView =
            tuple.get(tableSchemaTag).apply(View.asSingleton());
        rows =
            tuple
                .get(filesTag)
                .apply(Reshuffle.viaRandomKey())
                .apply(
                    "ReadFiles",
                    ParDo.of(
                            new DoFn<String, T>() {
                              @ProcessElement
                              public void processElement(ProcessContext c) throws Exception {
                                TableSchema schema =
                                    BigQueryHelpers.fromJsonString(
                                        c.sideInput(schemaView), TableSchema.class);
                                String jobUuid = c.sideInput(jobIdTokenView);
                                BigQuerySourceBase<T> source = createSource(jobUuid, coder);
                                List<BoundedSource<T>> sources =
                                    source.createSources(
                                        ImmutableList.of(
                                            FileSystems.matchNewResource(
                                                c.element(), false /* is directory */)),
                                        schema);
                                checkArgument(sources.size() == 1, "Expected exactly one source.");
                                BoundedSource<T> avroSource = sources.get(0);
                                BoundedSource.BoundedReader<T> reader =
                                    avroSource.createReader(c.getPipelineOptions());
                                for (boolean more = reader.start(); more; more = reader.advance()) {
                                  c.output(reader.getCurrent());
                                }
                              }
                            })
                        .withSideInputs(schemaView, jobIdTokenView))
                .setCoder(coder);
      }
      PassThroughThenCleanup.CleanupOperation cleanupOperation =
          new PassThroughThenCleanup.CleanupOperation() {
            @Override
            void cleanup(PassThroughThenCleanup.ContextContainer c) throws Exception {
              PipelineOptions options = c.getPipelineOptions();
              BigQueryOptions bqOptions = options.as(BigQueryOptions.class);
              String jobUuid = c.getJobId();
              final String extractDestinationDir =
                  resolveTempLocation(bqOptions.getTempLocation(), "BigQueryExtractTemp", jobUuid);
              final String executingProject = bqOptions.getProject();
              JobReference jobRef =
                  new JobReference()
                      .setProjectId(executingProject)
                      .setJobId(getExtractJobId(createJobIdToken(bqOptions.getJobName(), jobUuid)));

              Job extractJob = getBigQueryServices().getJobService(bqOptions).getJob(jobRef);

              if (extractJob != null) {
                List<ResourceId> extractFiles =
                    getExtractFilePaths(extractDestinationDir, extractJob);
                if (extractFiles != null && !extractFiles.isEmpty()) {
                  FileSystems.delete(
                      extractFiles, MoveOptions.StandardMoveOptions.IGNORE_MISSING_FILES);
                }
              }
            }
          };
      return rows.apply(new PassThroughThenCleanup<>(cleanupOperation, jobIdTokenView));
    }

    @Override
    public void populateDisplayData(DisplayData.Builder builder) {
      super.populateDisplayData(builder);
      builder
          .addIfNotNull(DisplayData.item("table", BigQueryHelpers.displayTable(getTableProvider()))
                  .withLabel("Table"))
          .addIfNotNull(DisplayData.item("query", getQuery())
              .withLabel("Query"))
          .addIfNotNull(DisplayData.item("flattenResults", getFlattenResults())
                  .withLabel("Flatten Query Results"))
          .addIfNotNull(DisplayData.item("useLegacySql", getUseLegacySql())
                  .withLabel("Use Legacy SQL Dialect"))
          .addIfNotDefault(DisplayData.item("validation", getValidate())
              .withLabel("Validation Enabled"),
              true);
    }

    /** Ensures that methods of the from() / fromQuery() family are called at most once. */
    private void ensureFromNotCalledYet() {
      checkState(
          getJsonTableRef() == null && getQuery() == null, "from() or fromQuery() already called");
    }

    /** See {@link Read#getTableProvider()}. */
    @Nullable
    public ValueProvider<TableReference> getTableProvider() {
      return getJsonTableRef() == null
          ? null : NestedValueProvider.of(getJsonTableRef(), new JsonTableRefToTableRef());
    }

    /** See {@link Read#getTable()}. */
    @Nullable
    public TableReference getTable() {
      ValueProvider<TableReference> provider = getTableProvider();
      return provider == null ? null : provider.get();
    }

    /**
     * Sets a {@link Coder} for the result of the parse function.  This may be required if a coder
     * can not be inferred automatically.
     */
    public TypedRead<T> withCoder(Coder<T> coder) {
      return toBuilder().setCoder(coder).build();
    }

    /** See {@link Read#from(String)}. */
    public TypedRead<T> from(String tableSpec) {
      return from(StaticValueProvider.of(tableSpec));
    }

    /** See {@link Read#from(ValueProvider)}. */
    public TypedRead<T> from(ValueProvider<String> tableSpec) {
      ensureFromNotCalledYet();
      return toBuilder()
          .setJsonTableRef(
              NestedValueProvider.of(
                  NestedValueProvider.of(tableSpec, new TableSpecToTableRef()),
                  new TableRefToJson()))
          .build();
    }

    /** See {@link Read#fromQuery(String)}. */
    public TypedRead<T> fromQuery(String query) {
      return fromQuery(StaticValueProvider.of(query));
    }

    /** See {@link Read#fromQuery(ValueProvider)}. */
    public TypedRead<T> fromQuery(ValueProvider<String> query) {
      ensureFromNotCalledYet();
      return toBuilder().setQuery(query).setFlattenResults(true).setUseLegacySql(true).build();
    }

    /** See {@link Read#from(TableReference)}. */
    public TypedRead<T> from(TableReference table) {
      return from(StaticValueProvider.of(BigQueryHelpers.toTableSpec(table)));
    }

    /** See {@link Read#withoutValidation()}. */
    public TypedRead<T> withoutValidation() {
      return toBuilder().setValidate(false).build();
    }

    /** See {@link Read#withoutResultFlattening()}. */
    public TypedRead<T> withoutResultFlattening() {
      return toBuilder().setFlattenResults(false).build();
    }

    /** See {@link Read#usingStandardSql()}. */
    public TypedRead<T> usingStandardSql() {
      return toBuilder().setUseLegacySql(false).build();
    }

    /** See {@link QueryPriority}. */
    public TypedRead<T> withQueryPriority(QueryPriority priority) {
      return toBuilder().setQueryPriority(priority).build();
    }

    /**
     * BigQuery geographic location where the query <a
     * href="https://cloud.google.com/bigquery/docs/reference/rest/v2/jobs">job</a> will be
     * executed. If not specified, Beam tries to determine the location by examining the tables
     * referenced by the query. Location must be specified for queries not executed in US or EU. See
     * <a href="https://cloud.google.com/bigquery/docs/reference/rest/v2/jobs/query">BigQuery Jobs:
     * query</a>.
     */
    public TypedRead<T> withQueryLocation(String location) {
      return toBuilder().setQueryLocation(location).build();
    }

    @Experimental(Experimental.Kind.SOURCE_SINK)
    public TypedRead<T> withTemplateCompatibility() {
      return toBuilder().setWithTemplateCompatibility(true).build();
    }

    @VisibleForTesting
    TypedRead<T> withTestServices(BigQueryServices testServices) {
      return toBuilder().setBigQueryServices(testServices).build();
    }
  }

  static String getExtractDestinationUri(String extractDestinationDir) {
    return String.format("%s/%s", extractDestinationDir, "*.avro");
  }

  static List<ResourceId> getExtractFilePaths(String extractDestinationDir, Job extractJob)
      throws IOException {
    JobStatistics jobStats = extractJob.getStatistics();
    List<Long> counts = jobStats.getExtract().getDestinationUriFileCounts();
    if (counts.size() != 1) {
      String errorMessage = (counts.isEmpty()
              ? "No destination uri file count received."
              : String.format(
                  "More than one destination uri file count received. First two are %s, %s",
                  counts.get(0), counts.get(1)));
      throw new RuntimeException(errorMessage);
    }
    long filesCount = counts.get(0);

    ImmutableList.Builder<ResourceId> paths = ImmutableList.builder();
    ResourceId extractDestinationDirResourceId =
        FileSystems.matchNewResource(extractDestinationDir, true /* isDirectory */);
    for (long i = 0; i < filesCount; ++i) {
      ResourceId filePath = extractDestinationDirResourceId.resolve(
          String.format("%012d%s", i, ".avro"),
          ResolveOptions.StandardResolveOptions.RESOLVE_FILE);
      paths.add(filePath);
    }
    return paths.build();
  }

  /////////////////////////////////////////////////////////////////////////////

  /**
   * A {@link PTransform} that writes a {@link PCollection} to a BigQuery table. A formatting
   * function must be provided to convert each input element into a {@link TableRow} using
   * {@link Write#withFormatFunction(SerializableFunction)}.
   *
   * <p>In BigQuery, each table has an encosing dataset. The dataset being written must already
   * exist.
   *
   * <p>By default, tables will be created if they do not exist, which corresponds to a
   * {@link Write.CreateDisposition#CREATE_IF_NEEDED} disposition that matches the default of
   * BigQuery's Jobs API. A schema must be provided (via {@link Write#withSchema(TableSchema)}),
   * or else the transform may fail at runtime with an {@link IllegalArgumentException}.
   *
   * <p>By default, writes require an empty table, which corresponds to
   * a {@link Write.WriteDisposition#WRITE_EMPTY} disposition that matches the default of
   * BigQuery's Jobs API.
   *
   * <p>Here is a sample transform that produces TableRow values containing "word" and "count"
   * columns:
   *
   * <pre>{@code
   * static class FormatCountsFn extends DoFn<KV<String, Long>, TableRow> {
   *   public void processElement(ProcessContext c) {
   *     TableRow row = new TableRow()
   *         .set("word", c.element().getKey())
   *         .set("count", c.element().getValue().intValue());
   *     c.output(row);
   *   }
   * }
   * }</pre>
   */
  public static <T> Write<T> write() {
    return new AutoValue_BigQueryIO_Write.Builder<T>()
        .setValidate(true)
        .setBigQueryServices(new BigQueryServicesImpl())
        .setCreateDisposition(Write.CreateDisposition.CREATE_IF_NEEDED)
        .setWriteDisposition(Write.WriteDisposition.WRITE_EMPTY)
        .setNumFileShards(0)
        .setMethod(Write.Method.DEFAULT)
        .build();
  }

  /**
   * A {@link PTransform} that writes a {@link PCollection} containing {@link TableRow TableRows} to
   * a BigQuery table.
   *
   * <p>It is recommended to instead use {@link #write} with {@link
   * Write#withFormatFunction(SerializableFunction)}.
   */
  public static Write<TableRow> writeTableRows() {
    return BigQueryIO.<TableRow>write().withFormatFunction(IDENTITY_FORMATTER);
  }

  /** Implementation of {@link #write}. */
  @AutoValue
  public abstract static class Write<T> extends PTransform<PCollection<T>, WriteResult> {
    /** Determines the method used to insert data in BigQuery. */
    public enum Method {
      /**
       * The default behavior if no method is explicitly set. If the input is bounded, then file
       * loads will be used. If the input is unbounded, then streaming inserts will be used.
       */
      DEFAULT,

      /**
       * Use BigQuery load jobs to insert data. Records will first be written to files, and these
       * files will be loaded into BigQuery. This is the default method when the input is bounded.
       * This method can be chosen for unbounded inputs as well, as long as a triggering frequency
       * is also set using {@link #withTriggeringFrequency}. BigQuery has daily quotas on the number
       * of load jobs allowed per day, so be careful not to set the triggering frequency too
       * frequent. For more information, see <a
       * href="https://cloud.google.com/bigquery/docs/loading-data-cloud-storage">Loading Data from
       * Cloud Storage</a>.
       */
      FILE_LOADS,

      /**
       * Use the BigQuery streaming insert API to insert data. This provides the lowest-latency
       * insert path into BigQuery, and therefore is the default method when the input is unbounded.
       * BigQuery will make a strong effort to ensure no duplicates when using this path, however
       * there are some scenarios in which BigQuery is unable to make this guarantee (see
       * https://cloud.google.com/bigquery/streaming-data-into-bigquery). A query can be run over
       * the output table to periodically clean these rare duplicates. Alternatively, using the
       * {@link #FILE_LOADS} insert method does guarantee no duplicates, though the latency for the
       * insert into BigQuery will be much higher. For more information, see <a
       * href="https://cloud.google.com/bigquery/streaming-data-into-bigquery">Streaming Data into
       * BigQuery</a>.
       */
      STREAMING_INSERTS
    }

    @Nullable abstract ValueProvider<String> getJsonTableRef();
    @Nullable abstract SerializableFunction<ValueInSingleWindow<T>, TableDestination>
      getTableFunction();
    @Nullable abstract SerializableFunction<T, TableRow> getFormatFunction();
    @Nullable abstract DynamicDestinations<T, ?> getDynamicDestinations();
    @Nullable abstract PCollectionView<Map<String, String>> getSchemaFromView();
    @Nullable abstract ValueProvider<String> getJsonSchema();
    @Nullable abstract ValueProvider<String> getJsonTimePartitioning();
    abstract CreateDisposition getCreateDisposition();
    abstract WriteDisposition getWriteDisposition();
    /** Table description. Default is empty. */
    @Nullable abstract String getTableDescription();
    /** An option to indicate if table validation is desired. Default is true. */
    abstract boolean getValidate();
    abstract BigQueryServices getBigQueryServices();
    @Nullable abstract Integer getMaxFilesPerBundle();
    @Nullable abstract Long getMaxFileSize();

    abstract int getNumFileShards();

    @Nullable
    abstract Duration getTriggeringFrequency();

    abstract Method getMethod();

    @Nullable abstract InsertRetryPolicy getFailedInsertRetryPolicy();

    @Nullable abstract ValueProvider<String> getCustomGcsTempLocation();

    abstract Builder<T> toBuilder();

    @AutoValue.Builder
    abstract static class Builder<T> {
      abstract Builder<T> setJsonTableRef(ValueProvider<String> jsonTableRef);
      abstract Builder<T> setTableFunction(
          SerializableFunction<ValueInSingleWindow<T>, TableDestination> tableFunction);
      abstract Builder<T> setFormatFunction(SerializableFunction<T, TableRow> formatFunction);
      abstract Builder<T> setDynamicDestinations(DynamicDestinations<T, ?> dynamicDestinations);
      abstract Builder<T> setSchemaFromView(PCollectionView<Map<String, String>> view);
      abstract Builder<T> setJsonSchema(ValueProvider<String> jsonSchema);
      abstract Builder<T> setJsonTimePartitioning(ValueProvider<String> jsonTimePartitioning);
      abstract Builder<T> setCreateDisposition(CreateDisposition createDisposition);
      abstract Builder<T> setWriteDisposition(WriteDisposition writeDisposition);
      abstract Builder<T> setTableDescription(String tableDescription);
      abstract Builder<T> setValidate(boolean validate);
      abstract Builder<T> setBigQueryServices(BigQueryServices bigQueryServices);
      abstract Builder<T> setMaxFilesPerBundle(Integer maxFilesPerBundle);
      abstract Builder<T> setMaxFileSize(Long maxFileSize);

      abstract Builder<T> setNumFileShards(int numFileShards);

      abstract Builder<T> setTriggeringFrequency(Duration triggeringFrequency);

      abstract Builder<T> setMethod(Method method);

      abstract Builder<T> setFailedInsertRetryPolicy(InsertRetryPolicy retryPolicy);

      abstract Builder<T> setCustomGcsTempLocation(ValueProvider<String> customGcsTempLocation);

      abstract Write<T> build();
    }

    /**
     * An enumeration type for the BigQuery create disposition strings.
     *
     * @see
     * <a href="https://cloud.google.com/bigquery/docs/reference/v2/jobs#configuration.query.createDisposition">
     *     <code>configuration.query.createDisposition</code> in the BigQuery Jobs API</a>
     */
    public enum CreateDisposition {
      /**
       * Specifics that tables should not be created.
       *
       * <p>If the output table does not exist, the write fails.
       */
      CREATE_NEVER,

      /**
       * Specifies that tables should be created if needed. This is the default behavior.
       *
       * <p>Requires that a table schema is provided via {@link BigQueryIO.Write#withSchema}.
       * This precondition is checked before starting a job. The schema is not required to match an
       * existing table's schema.
       *
       * <p>When this transformation is executed, if the output table does not exist, the table is
       * created from the provided schema. Note that even if the table exists, it may be recreated
       * if necessary when paired with a {@link WriteDisposition#WRITE_TRUNCATE}.
       */
      CREATE_IF_NEEDED
    }

    /**
     * An enumeration type for the BigQuery write disposition strings.
     *
     * @see <a
     *     href="https://cloud.google.com/bigquery/docs/reference/v2/jobs#configuration.query.writeDisposition">
     *     <code>configuration.query.writeDisposition</code> in the BigQuery Jobs API</a>
     */
    public enum WriteDisposition {
      /**
       * Specifies that write should replace a table.
       *
       * <p>The replacement may occur in multiple steps - for instance by first removing the
       * existing table, then creating a replacement, then filling it in. This is not an atomic
       * operation, and external programs may see the table in any of these intermediate steps.
       */
      WRITE_TRUNCATE,

      /** Specifies that rows may be appended to an existing table. */
      WRITE_APPEND,

      /**
       * Specifies that the output table must be empty. This is the default behavior.
       *
       * <p>If the output table is not empty, the write fails at runtime.
       *
       * <p>This check may occur long before data is written, and does not guarantee exclusive
       * access to the table. If two programs are run concurrently, each specifying the same output
       * table and a {@link WriteDisposition} of {@link WriteDisposition#WRITE_EMPTY}, it is
       * possible for both to succeed.
       */
      WRITE_EMPTY
    }

    /**
     * Writes to the given table, specified in the format described in {@link
     * BigQueryHelpers#parseTableSpec}.
     */
    public Write<T> to(String tableSpec) {
      return to(StaticValueProvider.of(tableSpec));
    }

    /** Writes to the given table, specified as a {@link TableReference}. */
    public Write<T> to(TableReference table) {
      return to(StaticValueProvider.of(BigQueryHelpers.toTableSpec(table)));
    }

    /** Same as {@link #to(String)}, but with a {@link ValueProvider}. */
    public Write<T> to(ValueProvider<String> tableSpec) {
      checkArgument(tableSpec != null, "tableSpec can not be null");
      return toBuilder()
          .setJsonTableRef(
              NestedValueProvider.of(
                  NestedValueProvider.of(tableSpec, new TableSpecToTableRef()),
                  new TableRefToJson()))
          .build();
    }

    /**
     * Writes to table specified by the specified table function. The table is a function of
     * {@link ValueInSingleWindow}, so can be determined by the value or by the window.
     */
    public Write<T> to(
        SerializableFunction<ValueInSingleWindow<T>, TableDestination> tableFunction) {
      checkArgument(tableFunction != null, "tableFunction can not be null");
      return toBuilder().setTableFunction(tableFunction).build();
    }

    /**
     * Writes to the table and schema specified by the {@link DynamicDestinations} object.
     */
    public Write<T> to(DynamicDestinations<T, ?> dynamicDestinations) {
      checkArgument(dynamicDestinations != null, "dynamicDestinations can not be null");
      return toBuilder().setDynamicDestinations(dynamicDestinations).build();
    }

    /**
     * Formats the user's type into a {@link TableRow} to be written to BigQuery.
     */
    public Write<T> withFormatFunction(SerializableFunction<T, TableRow> formatFunction) {
      checkArgument(formatFunction != null, "formatFunction can not be null");
      return toBuilder().setFormatFunction(formatFunction).build();
    }

    /**
     * Uses the specified schema for rows to be written.
     *
     * <p>The schema is <i>required</i> only if writing to a table that does not already exist, and
     * {@link CreateDisposition} is set to {@link CreateDisposition#CREATE_IF_NEEDED}.
     */
    public Write<T> withSchema(TableSchema schema) {
      checkArgument(schema != null, "schema can not be null");
      return withJsonSchema(StaticValueProvider.of(BigQueryHelpers.toJsonString(schema)));
    }

    /** Same as {@link #withSchema(TableSchema)} but using a deferred {@link ValueProvider}. */
    public Write<T> withSchema(ValueProvider<TableSchema> schema) {
      checkArgument(schema != null, "schema can not be null");
      return withJsonSchema(NestedValueProvider.of(schema, new TableSchemaToJsonSchema()));
    }

    /**
     * Similar to {@link #withSchema(TableSchema)} but takes in a JSON-serialized {@link
     * TableSchema}.
     */
    public Write<T> withJsonSchema(String jsonSchema) {
      checkArgument(jsonSchema != null, "jsonSchema can not be null");
      return withJsonSchema(StaticValueProvider.of(jsonSchema));
    }

    /**
     * Same as {@link #withJsonSchema(String)} but using a deferred {@link ValueProvider}.
     */
    public Write<T> withJsonSchema(ValueProvider<String> jsonSchema) {
      checkArgument(jsonSchema != null, "jsonSchema can not be null");
      return toBuilder().setJsonSchema(jsonSchema).build();
    }

    /**
     * Allows the schemas for each table to be computed within the pipeline itself.
     *
     * <p>The input is a map-valued {@link PCollectionView} mapping string tablespecs to
     * JSON-formatted {@link TableSchema}s. Tablespecs must be in the same format as taken by
     * {@link #to(String)}.
     */
    public Write<T> withSchemaFromView(PCollectionView<Map<String, String>> view) {
      checkArgument(view != null, "view can not be null");
      return toBuilder().setSchemaFromView(view).build();
    }

    /**
     * Allows newly created tables to include a {@link TimePartitioning} class. Can only be used
     * when writing to a single table. If {@link #to(SerializableFunction)} or
     * {@link #to(DynamicDestinations)} is used to write dynamic tables, time partitioning can be
     * directly in the returned {@link TableDestination}.
     */
    public Write<T> withTimePartitioning(TimePartitioning partitioning) {
      checkArgument(partitioning != null, "partitioning can not be null");
      return withJsonTimePartitioning(
          StaticValueProvider.of(BigQueryHelpers.toJsonString(partitioning)));
    }

    /**
     * Like {@link #withTimePartitioning(TimePartitioning)} but using a deferred
     * {@link ValueProvider}.
     */
    public Write<T> withTimePartitioning(ValueProvider<TimePartitioning> partitioning) {
      checkArgument(partitioning != null, "partitioning can not be null");
      return withJsonTimePartitioning(NestedValueProvider.of(
          partitioning, new TimePartitioningToJson()));
    }

    /**
     * The same as {@link #withTimePartitioning}, but takes a JSON-serialized object.
     */
    public Write<T> withJsonTimePartitioning(ValueProvider<String> partitioning) {
      checkArgument(partitioning != null, "partitioning can not be null");
      return toBuilder().setJsonTimePartitioning(partitioning).build();
    }

    /** Specifies whether the table should be created if it does not exist. */
    public Write<T> withCreateDisposition(CreateDisposition createDisposition) {
      checkArgument(createDisposition != null, "createDisposition can not be null");
      return toBuilder().setCreateDisposition(createDisposition).build();
    }

    /** Specifies what to do with existing data in the table, in case the table already exists. */
    public Write<T> withWriteDisposition(WriteDisposition writeDisposition) {
      checkArgument(writeDisposition != null, "writeDisposition can not be null");
      return toBuilder().setWriteDisposition(writeDisposition).build();
    }

    /** Specifies the table description. */
    public Write<T> withTableDescription(String tableDescription) {
      checkArgument(tableDescription != null, "tableDescription can not be null");
      return toBuilder().setTableDescription(tableDescription).build();
    }

    /** Specfies a policy for handling fPailed inserts.
     *
     * <p>Currently this only is allowed when writing an unbounded collection to BigQuery. Bounded
     * collections are written using batch load jobs, so we don't get per-element failures.
     * Unbounded collections are written using streaming inserts, so we have access to per-element
     * insert results.
     */
    public Write<T> withFailedInsertRetryPolicy(InsertRetryPolicy retryPolicy) {
      checkArgument(retryPolicy != null, "retryPolicy can not be null");
      return toBuilder().setFailedInsertRetryPolicy(retryPolicy).build();
    }

    /** Disables BigQuery table validation. */
    public Write<T> withoutValidation() {
      return toBuilder().setValidate(false).build();
    }

    /**
     * Choose the method used to write data to BigQuery. See the Javadoc on {@link Method} for
     * information and restrictions of the different methods.
     */
    public Write<T> withMethod(Method method) {
      checkArgument(method != null, "method can not be null");
      return toBuilder().setMethod(method).build();
    }

    /**
     * Choose the frequency at which file writes are triggered.
     *
     * <p>This is only applicable when the write method is set to {@link Method#FILE_LOADS}, and
     * only when writing an unbounded {@link PCollection}.
     *
     * <p>Every triggeringFrequency duration, a BigQuery load job will be generated for all the data
     * written since the last load job. BigQuery has limits on how many load jobs can be triggered
     * per day, so be careful not to set this duration too low, or you may exceed daily quota. Often
     * this is set to 5 or 10 minutes to ensure that the project stays well under the BigQuery
     * quota. See <a href="https://cloud.google.com/bigquery/quota-policy">Quota Policy</a> for more
     * information about BigQuery quotas.
     */
    public Write<T> withTriggeringFrequency(Duration triggeringFrequency) {
      checkArgument(triggeringFrequency != null, "triggeringFrequency can not be null");
      return toBuilder().setTriggeringFrequency(triggeringFrequency).build();
    }

    /**
     * Control how many file shards are written when using BigQuery load jobs. Applicable only when
     * also setting {@link #withTriggeringFrequency}. The default value is 1000.
     */
    @Experimental
    public Write<T> withNumFileShards(int numFileShards) {
      checkArgument(numFileShards > 0, "numFileShards must be > 0, but was: %s", numFileShards);
      return toBuilder().setNumFileShards(numFileShards).build();
    }

    /**
     * Provides a custom location on GCS for storing temporary files to be loaded via BigQuery
     * batch load jobs. See "Usage with templates" in {@link BigQueryIO} documentation for
     * discussion.
     */
    public Write<T> withCustomGcsTempLocation(ValueProvider<String> customGcsTempLocation) {
<<<<<<< HEAD
=======
      checkArgument(customGcsTempLocation != null, "customGcsTempLocation can not be null");
>>>>>>> 717c059f
      return toBuilder().setCustomGcsTempLocation(customGcsTempLocation).build();
    }

    @VisibleForTesting
    Write<T> withTestServices(BigQueryServices testServices) {
      checkArgument(testServices != null, "testServices can not be null");
      return toBuilder().setBigQueryServices(testServices).build();
    }

    @VisibleForTesting
    Write<T> withMaxFilesPerBundle(int maxFilesPerBundle) {
      checkArgument(
          maxFilesPerBundle > 0, "maxFilesPerBundle must be > 0, but was: %s", maxFilesPerBundle);
      return toBuilder().setMaxFilesPerBundle(maxFilesPerBundle).build();
    }

    @VisibleForTesting
    Write<T> withMaxFileSize(long maxFileSize) {
      checkArgument(
          maxFileSize > 0, "maxFileSize must be > 0, but was: %s", maxFileSize);
      return toBuilder().setMaxFileSize(maxFileSize).build();
    }

    @Override
    public void validate(PipelineOptions pipelineOptions) {
      BigQueryOptions options = pipelineOptions.as(BigQueryOptions.class);

      // The user specified a table.
      if (getJsonTableRef() != null && getJsonTableRef().isAccessible() && getValidate()) {
        TableReference table = getTableWithDefaultProject(options).get();
        DatasetService datasetService = getBigQueryServices().getDatasetService(options);
        // Check for destination table presence and emptiness for early failure notification.
        // Note that a presence check can fail when the table or dataset is created by an earlier
        // stage of the pipeline. For these cases the #withoutValidation method can be used to
        // disable the check.
        BigQueryHelpers.verifyDatasetPresence(datasetService, table);
        if (getCreateDisposition() == BigQueryIO.Write.CreateDisposition.CREATE_NEVER) {
          BigQueryHelpers.verifyTablePresence(datasetService, table);
        }
        if (getWriteDisposition() == BigQueryIO.Write.WriteDisposition.WRITE_EMPTY) {
          BigQueryHelpers.verifyTableNotExistOrEmpty(datasetService, table);
        }
      }
    }

    private Method resolveMethod(PCollection<T> input) {
      if (getMethod() != Method.DEFAULT) {
        return getMethod();
      }
      // By default, when writing an Unbounded PCollection, we use StreamingInserts and
      // BigQuery's streaming import API.
      return (input.isBounded() == IsBounded.UNBOUNDED)
          ? Method.STREAMING_INSERTS
          : Method.FILE_LOADS;
    }

    @Override
    public WriteResult expand(PCollection<T> input) {
      // We must have a destination to write to!
      checkArgument(
          getTableFunction() != null || getJsonTableRef() != null
              || getDynamicDestinations() != null,
          "must set the table reference of a BigQueryIO.Write transform");

      checkArgument(getFormatFunction() != null,
          "A function must be provided to convert type into a TableRow. "
              + "use BigQueryIO.Write.withFormatFunction to provide a formatting function.");

      // Require a schema if creating one or more tables.
      checkArgument(getCreateDisposition() != CreateDisposition.CREATE_IF_NEEDED
              || getJsonSchema() != null
              || getDynamicDestinations() != null
              || getSchemaFromView() != null,
          "CreateDisposition is CREATE_IF_NEEDED, however no schema was provided.");


      List<?> allToArgs = Lists.newArrayList(getJsonTableRef(), getTableFunction(),
          getDynamicDestinations());
      checkArgument(
          1
              == Iterables.size(
                  allToArgs
                      .stream()
                      .filter(Predicates.notNull()::apply)
                      .collect(Collectors.toList())),
          "Exactly one of jsonTableRef, tableFunction, or " + "dynamicDestinations must be set");

      List<?> allSchemaArgs = Lists.newArrayList(getJsonSchema(), getSchemaFromView(),
          getDynamicDestinations());
      checkArgument(
          2
              > Iterables.size(
                  allSchemaArgs
                      .stream()
                      .filter(Predicates.notNull()::apply)
                      .collect(Collectors.toList())),
          "No more than one of jsonSchema, schemaFromView, or dynamicDestinations may " + "be set");

      Method method = resolveMethod(input);
      if (input.isBounded() == IsBounded.UNBOUNDED && method == Method.FILE_LOADS) {
        checkArgument(
            getTriggeringFrequency() != null,
            "When writing an unbounded PCollection via FILE_LOADS, "
                + "triggering frequency must be specified");
      } else {
        checkArgument(
            getTriggeringFrequency() == null && getNumFileShards() == 0,
            "Triggering frequency or number of file shards can be specified only when writing "
                + "an unbounded PCollection via FILE_LOADS, but: the collection was %s "
                + "and the method was %s",
            input.isBounded(),
            method);
      }
      if (getJsonTimePartitioning() != null) {
        checkArgument(getDynamicDestinations() == null,
            "The supplied DynamicDestinations object can directly set TimePartitioning."
                + " There is no need to call BigQueryIO.Write.withTimePartitioning.");
        checkArgument(getTableFunction() == null,
            "The supplied getTableFunction object can directly set TimePartitioning."
                + " There is no need to call BigQueryIO.Write.withTimePartitioning.");
      }

      DynamicDestinations<T, ?> dynamicDestinations = getDynamicDestinations();
      if (dynamicDestinations == null) {
        if (getJsonTableRef() != null) {
          dynamicDestinations =
              DynamicDestinationsHelpers.ConstantTableDestinations.fromJsonTableRef(
                  getJsonTableRef(), getTableDescription());
        } else if (getTableFunction() != null) {
          dynamicDestinations = new TableFunctionDestinations<>(getTableFunction());
        }

        // Wrap with a DynamicDestinations class that will provide a schema. There might be no
        // schema provided if the create disposition is CREATE_NEVER.
        if (getJsonSchema() != null) {
          dynamicDestinations =
              new ConstantSchemaDestinations<>(
                  (DynamicDestinations<T, TableDestination>) dynamicDestinations, getJsonSchema());
        } else if (getSchemaFromView() != null) {
          dynamicDestinations =
              new SchemaFromViewDestinations<>(
                  (DynamicDestinations<T, TableDestination>) dynamicDestinations,
                  getSchemaFromView());
        }

        // Wrap with a DynamicDestinations class that will provide the proper TimePartitioning.
        if (getJsonTimePartitioning() != null) {
          dynamicDestinations = new ConstantTimePartitioningDestinations(
              dynamicDestinations, getJsonTimePartitioning());
        }
      }
      return expandTyped(input, dynamicDestinations);
    }

    private <DestinationT> WriteResult expandTyped(
        PCollection<T> input, DynamicDestinations<T, DestinationT> dynamicDestinations) {
      Coder<DestinationT> destinationCoder = null;
      try {
        destinationCoder = dynamicDestinations.getDestinationCoderWithDefault(
            input.getPipeline().getCoderRegistry());
      } catch (CannotProvideCoderException e) {
          throw new RuntimeException(e);
      }

      PCollection<KV<DestinationT, TableRow>> rowsWithDestination =
          input
              .apply("PrepareWrite", new PrepareWrite<>(dynamicDestinations, getFormatFunction()))
              .setCoder(KvCoder.of(destinationCoder, TableRowJsonCoder.of()));

      Method method = resolveMethod(input);

      if (method == Method.STREAMING_INSERTS) {
        checkArgument(
            getWriteDisposition() != WriteDisposition.WRITE_TRUNCATE,
            "WriteDisposition.WRITE_TRUNCATE is not supported for an unbounded"
                + " PCollection.");
        InsertRetryPolicy retryPolicy = MoreObjects.firstNonNull(
            getFailedInsertRetryPolicy(), InsertRetryPolicy.alwaysRetry());

        StreamingInserts<DestinationT> streamingInserts =
            new StreamingInserts<>(getCreateDisposition(), dynamicDestinations)
                .withInsertRetryPolicy(retryPolicy)
                .withTestServices((getBigQueryServices()));
        return rowsWithDestination.apply(streamingInserts);
      } else {
        checkArgument(getFailedInsertRetryPolicy() == null,
            "Record-insert retry policies are not supported when using BigQuery load jobs.");

        BatchLoads<DestinationT> batchLoads = new BatchLoads<>(
            getWriteDisposition(),
            getCreateDisposition(),
            getJsonTableRef() != null,
            dynamicDestinations,
            destinationCoder,
            getCustomGcsTempLocation());
        batchLoads.setTestServices(getBigQueryServices());
        if (getMaxFilesPerBundle() != null) {
          batchLoads.setMaxNumWritersPerBundle(getMaxFilesPerBundle());
        }
        if (getMaxFileSize() != null) {
          batchLoads.setMaxFileSize(getMaxFileSize());
        }
        batchLoads.setTriggeringFrequency(getTriggeringFrequency());
        batchLoads.setNumFileShards(getNumFileShards());
        return rowsWithDestination.apply(batchLoads);
      }
    }

    @Override
    public void populateDisplayData(DisplayData.Builder builder) {
      super.populateDisplayData(builder);

      builder.addIfNotNull(DisplayData.item("table", getJsonTableRef())
          .withLabel("Table Reference"));
      if (getJsonSchema() != null) {
        builder.addIfNotNull(DisplayData.item("schema", getJsonSchema()).withLabel("Table Schema"));
      } else {
        builder.add(DisplayData.item("schema", "Custom Schema Function").withLabel("Table Schema"));
      }

      if (getTableFunction() != null) {
        builder.add(DisplayData.item("tableFn", getTableFunction().getClass())
                .withLabel("Table Reference Function"));
      }

      builder
          .add(DisplayData.item("createDisposition", getCreateDisposition().toString())
                  .withLabel("Table CreateDisposition"))
          .add(DisplayData.item("writeDisposition", getWriteDisposition().toString())
                  .withLabel("Table WriteDisposition"))
          .addIfNotDefault(DisplayData.item("validation", getValidate())
              .withLabel("Validation Enabled"), true)
          .addIfNotNull(DisplayData.item("tableDescription", getTableDescription())
                  .withLabel("Table Description"));
    }

    /**
     * Returns the table to write, or {@code null} if writing with {@code tableFunction}.
     *
     * <p>If the table's project is not specified, use the executing project.
     */
    @Nullable
    ValueProvider<TableReference> getTableWithDefaultProject(BigQueryOptions bqOptions) {
      ValueProvider<TableReference> table = getTable();
      if (table == null) {
        return table;
      }

      if (!table.isAccessible()) {
        LOG.info("Using a dynamic value for table input. This must contain a project"
                + " in the table reference: {}", table);
        return table;
      }
      if (Strings.isNullOrEmpty(table.get().getProjectId())) {
        // If user does not specify a project we assume the table to be located in
        // the default project.
        TableReference tableRef = table.get();
        tableRef.setProjectId(bqOptions.getProject());
        return NestedValueProvider.of(StaticValueProvider.of(
            BigQueryHelpers.toJsonString(tableRef)), new JsonTableRefToTableRef());
      }
      return table;
    }

    /** Returns the table reference, or {@code null}. */
    @Nullable
    public ValueProvider<TableReference> getTable() {
      return getJsonTableRef() == null ? null :
          NestedValueProvider.of(getJsonTableRef(), new JsonTableRefToTableRef());
    }
  }

  /**
   * Clear the cached map of created tables. Used for testing.
   */
  @VisibleForTesting
  static void clearCreatedTables() {
    CreateTables.clearCreatedTables();
  }

  /////////////////////////////////////////////////////////////////////////////

  /** Disallow construction of utility class. */
  private BigQueryIO() {}
}<|MERGE_RESOLUTION|>--- conflicted
+++ resolved
@@ -285,15 +285,9 @@
  * loads involves writing temporary files to this location, so the location must be accessible at
  * pipeline execution time. By default, this location is captured at pipeline <i>construction</i>
  * time, may be inaccessible if the template may be reused from a different project or at a moment
-<<<<<<< HEAD
- * when the original location no longer exists.
- * {@link Write#withCustomGcsTempLocation(ValueProvider)} allows specifying the location as an
- * argument to the template invocation.
-=======
  * when the original location no longer exists. {@link
  * Write#withCustomGcsTempLocation(ValueProvider)} allows specifying the location as an argument to
  * the template invocation.
->>>>>>> 717c059f
  *
  * <h3>Permissions</h3>
  *
@@ -1431,10 +1425,7 @@
      * discussion.
      */
     public Write<T> withCustomGcsTempLocation(ValueProvider<String> customGcsTempLocation) {
-<<<<<<< HEAD
-=======
       checkArgument(customGcsTempLocation != null, "customGcsTempLocation can not be null");
->>>>>>> 717c059f
       return toBuilder().setCustomGcsTempLocation(customGcsTempLocation).build();
     }
 
