#
# Licensed to the Apache Software Foundation (ASF) under one or more
# contributor license agreements.  See the NOTICE file distributed with
# this work for additional information regarding copyright ownership.
# The ASF licenses this file to You under the Apache License, Version 2.0
# (the "License"); you may not use this file except in compliance with
# the License.  You may obtain a copy of the License at
#
#    http://www.apache.org/licenses/LICENSE-2.0
#
# Unless required by applicable law or agreed to in writing, software
# distributed under the License is distributed on an "AS IS" BASIS,
# WITHOUT WARRANTIES OR CONDITIONS OF ANY KIND, either express or implied.
# See the License for the specific language governing permissions and
# limitations under the License.

import sys
import unittest

import pandas as pd

from apache_beam.dataframe import doctests
from apache_beam.dataframe.pandas_top_level_functions import _is_top_level_function


@unittest.skipIf(sys.platform == 'win32', '[BEAM-10626]')
class DoctestTest(unittest.TestCase):
  def test_ndframe_tests(self):
    # IO methods are tested in io_test.py
    skip_writes = {
        f'pandas.core.generic.NDFrame.{name}': ['*']
        for name in dir(pd.core.generic.NDFrame) if name.startswith('to_')
    }

    result = doctests.testmod(
        pd.core.generic,
        use_beam=False,
        report=True,
        wont_implement_ok={
            'pandas.core.generic.NDFrame.head': ['*'],
            'pandas.core.generic.NDFrame.shift': [
                'df.shift(periods=3)',
                'df.shift(periods=3, fill_value=0)',
            ],
            'pandas.core.generic.NDFrame.tail': ['*'],
            'pandas.core.generic.NDFrame.take': ['*'],
            'pandas.core.generic.NDFrame.values': ['*'],
            'pandas.core.generic.NDFrame.tz_localize': [
                "s.tz_localize('CET', ambiguous='infer')",
                # np.array is not a deferred object. This use-case is possible
                # with a deferred Series though, which is tested in
                # frames_test.py
                "s.tz_localize('CET', ambiguous=np.array([True, True, False]))",
            ],
            'pandas.core.generic.NDFrame.truncate': [
                # These inputs rely on tail (wont implement, order
                # sensitive) for verification
                "df.tail()",
                "df.loc['2016-01-05':'2016-01-10', :].tail()",
            ],
            'pandas.core.generic.NDFrame.replace': [
                "s.replace([1, 2], method='bfill')",
                # Relies on method='pad'
                "s.replace('a', None)",
                # Implicitly uses method='pad', but output doesn't rely on that
                # behavior. Verified indepently in
                # frames_test.py::DeferredFrameTest::test_replace
                "df.replace(regex={r'^ba.$': 'new', 'foo': 'xyz'})"
            ],
            'pandas.core.generic.NDFrame.fillna': [
                "df.fillna(method='ffill')",
                'df.fillna(value=values, limit=1)',
            ],
            'pandas.core.generic.NDFrame.sort_values': ['*'],
            'pandas.core.generic.NDFrame.mask': [
                'df.where(m, -df) == np.where(m, df, -df)'
            ],
            'pandas.core.generic.NDFrame.where': [
                'df.where(m, -df) == np.where(m, df, -df)'
            ],
            'pandas.core.generic.NDFrame.interpolate': ['*'],
            'pandas.core.generic.NDFrame.resample': ['*'],
            'pandas.core.generic.NDFrame.rolling': ['*'],
            # argsort wont implement
            'pandas.core.generic.NDFrame.abs': [
                'df.loc[(df.c - 43).abs().argsort()]',
            ],
            'pandas.core.generic.NDFrame.reindex': ['*'],
            'pandas.core.generic.NDFrame.pct_change': ['*'],
            'pandas.core.generic.NDFrame.asof': ['*'],
            'pandas.core.generic.NDFrame.infer_objects': ['*'],
            'pandas.core.generic.NDFrame.ewm': ['*'],
            'pandas.core.generic.NDFrame.expanding': ['*'],
        },
        not_implemented_ok={
<<<<<<< HEAD
            'pandas.core.generic.NDFrame.at_time': ['*'],
            'pandas.core.generic.NDFrame.between_time': ['*'],
=======
            'pandas.core.generic.NDFrame.asof': ['*'],
            'pandas.core.generic.NDFrame.ewm': ['*'],
            'pandas.core.generic.NDFrame.expanding': ['*'],
>>>>>>> 085bc2be
            'pandas.core.generic.NDFrame.flags': ['*'],
            'pandas.core.generic.NDFrame.rank': ['*'],
            'pandas.core.generic.NDFrame.reindex_like': ['*'],
            'pandas.core.generic.NDFrame.replace': ['*'],
            'pandas.core.generic.NDFrame.sample': ['*'],
            'pandas.core.generic.NDFrame.set_flags': ['*'],
            'pandas.core.generic.NDFrame.squeeze': ['*'],
            'pandas.core.generic.NDFrame.truncate': ['*'],
        },
        skip={
            # Internal test
            'pandas.core.generic.NDFrame._set_axis_name': ['*'],
            # Fails to construct test series. asfreq is not implemented anyway.
            'pandas.core.generic.NDFrame.asfreq': ['*'],
            'pandas.core.generic.NDFrame.astype': ['*'],
            'pandas.core.generic.NDFrame.convert_dtypes': ['*'],
            'pandas.core.generic.NDFrame.copy': ['*'],
            'pandas.core.generic.NDFrame.droplevel': ['*'],
            'pandas.core.generic.NDFrame.rank': [
                # Modified dataframe
                'df'
            ],
            'pandas.core.generic.NDFrame.rename': [
                # Seems to be an upstream bug. The actual error has a different
                # message:
                #   TypeError: Index(...) must be called with a collection of
                #   some kind, 2 was passed
                # pandas doctests only verify the type of exception
                'df.rename(2)'
            ],
            # Tests rely on setting index
            'pandas.core.generic.NDFrame.rename_axis': ['*'],
            # Raises right exception, but testing framework has matching issues.
            'pandas.core.generic.NDFrame.replace': [
                "df.replace({'a string': 'new value', True: False})  # raises"
            ],
            'pandas.core.generic.NDFrame.squeeze': ['*'],

            # NameError
            'pandas.core.generic.NDFrame.resample': ['df'],

            # Skipped so we don't need to install natsort
            'pandas.core.generic.NDFrame.sort_values': [
                'from natsort import index_natsorted',
                'df.sort_values(\n'
                '   by="time",\n'
                '   key=lambda x: np.argsort(index_natsorted(df["time"]))\n'
                ')'
            ],
            **skip_writes
        })
    self.assertEqual(result.failed, 0)

  def test_dataframe_tests(self):
    result = doctests.testmod(
        pd.core.frame,
        use_beam=False,
        report=True,
        wont_implement_ok={
            'pandas.core.frame.DataFrame.T': ['*'],
            'pandas.core.frame.DataFrame.cummax': ['*'],
            'pandas.core.frame.DataFrame.cummin': ['*'],
            'pandas.core.frame.DataFrame.cumsum': ['*'],
            'pandas.core.frame.DataFrame.cumprod': ['*'],
            'pandas.core.frame.DataFrame.diff': ['*'],
            'pandas.core.frame.DataFrame.fillna': [
                "df.fillna(method='ffill')",
                'df.fillna(value=values, limit=1)',
            ],
            'pandas.core.frame.DataFrame.items': ['*'],
            'pandas.core.frame.DataFrame.itertuples': ['*'],
            'pandas.core.frame.DataFrame.iterrows': ['*'],
            'pandas.core.frame.DataFrame.iteritems': ['*'],
            # default keep is 'first'
            'pandas.core.frame.DataFrame.nlargest': [
                "df.nlargest(3, 'population')",
                "df.nlargest(3, ['population', 'GDP'])",
                "df.nlargest(3, 'population', keep='last')"
            ],
            'pandas.core.frame.DataFrame.nsmallest': [
                "df.nsmallest(3, 'population')",
                "df.nsmallest(3, ['population', 'GDP'])",
                "df.nsmallest(3, 'population', keep='last')",
            ],
            'pandas.core.frame.DataFrame.replace': [
                "s.replace([1, 2], method='bfill')",
                # Relies on method='pad'
                "s.replace('a', None)",
                # Implicitly uses method='pad', but output doesn't rely on that
                # behavior. Verified indepently in
                # frames_test.py::DeferredFrameTest::test_replace
                "df.replace(regex={r'^ba.$': 'new', 'foo': 'xyz'})"
            ],
            'pandas.core.frame.DataFrame.to_records': ['*'],
            'pandas.core.frame.DataFrame.to_dict': ['*'],
            'pandas.core.frame.DataFrame.to_numpy': ['*'],
            'pandas.core.frame.DataFrame.to_string': ['*'],
            'pandas.core.frame.DataFrame.transpose': ['*'],
            'pandas.core.frame.DataFrame.shape': ['*'],
            'pandas.core.frame.DataFrame.shift': [
                'df.shift(periods=3)',
                'df.shift(periods=3, fill_value=0)',
            ],
            'pandas.core.frame.DataFrame.unstack': ['*'],
            'pandas.core.frame.DataFrame.memory_usage': ['*'],
            'pandas.core.frame.DataFrame.info': ['*'],
            # Not equal to df.agg('mode', axis='columns', numeric_only=True)
            # because there can be multiple columns if a row has more than one
            # mode
            'pandas.core.frame.DataFrame.mode': [
                "df.mode(axis='columns', numeric_only=True)"
            ],
            'pandas.core.frame.DataFrame.append': [
                'df.append(df2, ignore_index=True)',
                "for i in range(5):\n" +
                "    df = df.append({'A': i}, ignore_index=True)",
            ],
            'pandas.core.frame.DataFrame.sort_index': ['*'],
            'pandas.core.frame.DataFrame.sort_values': ['*'],
            'pandas.core.frame.DataFrame.melt': [
                "df.melt(id_vars=['A'], value_vars=['B'])",
                "df.melt(id_vars=['A'], value_vars=['B', 'C'])",
                "df.melt(col_level=0, id_vars=['A'], value_vars=['B'])",
                "df.melt(id_vars=[('A', 'D')], value_vars=[('B', 'E')])",
                "df.melt(id_vars=['A'], value_vars=['B'],\n" +
                "        var_name='myVarname', value_name='myValname')"
            ],
            # Most keep= options are order-sensitive
            'pandas.core.frame.DataFrame.drop_duplicates': ['*'],
            'pandas.core.frame.DataFrame.duplicated': [
                'df.duplicated()',
                "df.duplicated(keep='last')",
                "df.duplicated(subset=['brand'])",
            ],
            'pandas.core.frame.DataFrame.reindex': ['*'],
            'pandas.core.frame.DataFrame.dot': [
                # reindex not supported
                's2 = s.reindex([1, 0, 2, 3])',
            ],
        },
        not_implemented_ok={
            'pandas.core.frame.DataFrame.transform': [
                # str arg not supported. Tested with np.sum in
                # frames_test.py::DeferredFrameTest::test_groupby_transform_sum
                "df.groupby('Date')['Data'].transform('sum')",
            ],
            'pandas.core.frame.DataFrame.reindex_axis': ['*'],
            'pandas.core.frame.DataFrame.round': [
                'df.round(decimals)',
            ],

            # We should be able to support pivot and pivot_table for categorical
            # columns
            'pandas.core.frame.DataFrame.pivot': ['*'],

            # Trivially elementwise for axis=columns. Relies on global indexing
            # for axis=rows.
            # Difficult to determine proxy, need to inspect function
            'pandas.core.frame.DataFrame.apply': ['*'],

            # Cross-join not implemented
            'pandas.core.frame.DataFrame.merge': [
                "df1.merge(df2, how='cross')"
            ],

            # TODO(BEAM-11711)
            'pandas.core.frame.DataFrame.set_index': [
                "df.set_index([s, s**2])",
            ],
        },
        skip={
            # s2 created with reindex
            'pandas.core.frame.DataFrame.dot': [
                'df.dot(s2)',
            ],

            # Throws NotImplementedError when modifying df
            'pandas.core.frame.DataFrame.axes': [
                # Returns deferred index.
                'df.axes',
            ],
            'pandas.core.frame.DataFrame.compare': ['*'],
            'pandas.core.frame.DataFrame.cov': [
                # Relies on setting entries ahead of time.
                "df.loc[df.index[:5], 'a'] = np.nan",
                "df.loc[df.index[5:10], 'b'] = np.nan",
                'df.cov(min_periods=12)',
            ],
            'pandas.core.frame.DataFrame.idxmax': ['*'],
            'pandas.core.frame.DataFrame.idxmin': ['*'],
            'pandas.core.frame.DataFrame.rename': [
                # Returns deferred index.
                'df.index',
                'df.rename(index=str).index',
            ],
            'pandas.core.frame.DataFrame.set_index': [
                # TODO(BEAM-11711): This could pass in the index as
                # a DeferredIndex, and we should fail it as order-sensitive.
                "df.set_index([pd.Index([1, 2, 3, 4]), 'year'])",
            ],
            'pandas.core.frame.DataFrame.set_axis': ['*'],
            'pandas.core.frame.DataFrame.to_markdown': ['*'],
            'pandas.core.frame.DataFrame.to_parquet': ['*'],

            'pandas.core.frame.DataFrame.to_records': [
                'df.index = df.index.rename("I")',
                'index_dtypes = f"<S{df.index.str.len().max()}"', # 1.x
                'index_dtypes = "<S{}".format(df.index.str.len().max())', #0.x
                'df.to_records(index_dtypes=index_dtypes)',
            ],
            # These tests use the static method pd.pivot_table, which doesn't
            # actually raise NotImplementedError
            'pandas.core.frame.DataFrame.pivot_table': ['*'],
            # Expected to raise a ValueError, but we raise NotImplementedError
            'pandas.core.frame.DataFrame.pivot': [
                "df.pivot(index='foo', columns='bar', values='baz')"
            ],
            'pandas.core.frame.DataFrame.append': [
                'df',
                # pylint: disable=line-too-long
                "pd.concat([pd.DataFrame([i], columns=['A']) for i in range(5)],\n"
                "          ignore_index=True)"
            ],
            'pandas.core.frame.DataFrame.eval': ['df'],
            'pandas.core.frame.DataFrame.melt': [
                "df.columns = [list('ABC'), list('DEF')]", "df"
            ],
            'pandas.core.frame.DataFrame.merge': [
                # Order-sensitive index, checked in frames_test.py.
                "df1.merge(df2, left_on='lkey', right_on='rkey')",
                "df1.merge(df2, left_on='lkey', right_on='rkey',\n"
                "          suffixes=('_left', '_right'))",
                "df1.merge(df2, how='left', on='a')",
            ],
            # Raises right exception, but testing framework has matching issues.
            'pandas.core.frame.DataFrame.replace': [
                "df.replace({'a string': 'new value', True: False})  # raises"
            ],
            'pandas.core.frame.DataFrame.to_sparse': ['type(df)'],

            # Skipped because "seen_wont_implement" is reset before getting to
            # these calls, so the NameError they raise is not ignored.
            'pandas.core.frame.DataFrame.T': [
                'df1_transposed.dtypes', 'df2_transposed.dtypes'
            ],
            'pandas.core.frame.DataFrame.transpose': [
                'df1_transposed.dtypes', 'df2_transposed.dtypes'
            ],
            # Skipped because the relies on iloc to set a cell to NA. Test is
            # replicated in frames_test::DeferredFrameTest::test_applymap.
            'pandas.core.frame.DataFrame.applymap': [
                'df_copy.iloc[0, 0] = pd.NA',
                "df_copy.applymap(lambda x: len(str(x)), na_action='ignore')",
            ],
            # Skipped so we don't need to install natsort
            'pandas.core.frame.DataFrame.sort_values': [
                'from natsort import index_natsorted',
                'df.sort_values(\n'
                '   by="time",\n'
                '   key=lambda x: np.argsort(index_natsorted(df["time"]))\n'
                ')'
            ],
            # Mode that we don't yet support, documentation added in pandas
            # 1.2.0 (https://github.com/pandas-dev/pandas/issues/35912)
            'pandas.core.frame.DataFrame.aggregate': [
                "df.agg(x=('A', max), y=('B', 'min'), z=('C', np.mean))"
            ],
        })
    self.assertEqual(result.failed, 0)

  def test_series_tests(self):
    result = doctests.testmod(
        pd.core.series,
        use_beam=False,
        report=True,
        wont_implement_ok={
            'pandas.core.series.Series.__array__': ['*'],
            'pandas.core.series.Series.array': ['*'],
            'pandas.core.series.Series.cummax': ['*'],
            'pandas.core.series.Series.cummin': ['*'],
            'pandas.core.series.Series.cumsum': ['*'],
            'pandas.core.series.Series.cumprod': ['*'],
            'pandas.core.series.Series.diff': ['*'],
            'pandas.core.series.Series.dot': [
                's.dot(arr)',  # non-deferred result
            ],
            'pandas.core.series.Series.fillna': [
                "df.fillna(method='ffill')",
                'df.fillna(value=values, limit=1)',
            ],
            'pandas.core.series.Series.items': ['*'],
            'pandas.core.series.Series.iteritems': ['*'],
            # default keep is 'first'
            'pandas.core.series.Series.nlargest': [
                "s.nlargest()",
                "s.nlargest(3)",
                "s.nlargest(3, keep='last')",
            ],
            'pandas.core.series.Series.memory_usage': ['*'],
            'pandas.core.series.Series.nsmallest': [
                "s.nsmallest()",
                "s.nsmallest(3)",
                "s.nsmallest(3, keep='last')",
            ],
            'pandas.core.series.Series.pop': ['*'],
            'pandas.core.series.Series.searchsorted': ['*'],
            'pandas.core.series.Series.shift': [
                'df.shift(periods=3)',
                'df.shift(periods=3, fill_value=0)',
            ],
            'pandas.core.series.Series.take': ['*'],
            'pandas.core.series.Series.to_dict': ['*'],
            'pandas.core.series.Series.unique': ['*'],
            'pandas.core.series.Series.unstack': ['*'],
            'pandas.core.series.Series.values': ['*'],
            'pandas.core.series.Series.view': ['*'],
            'pandas.core.series.Series.append': [
                's1.append(s2, ignore_index=True)',
            ],
            'pandas.core.series.Series.replace': [
                "s.replace([1, 2], method='bfill')",
                # Relies on method='pad'
                "s.replace('a', None)",
                # Implicitly uses method='pad', but output doesn't rely on that
                # behavior. Verified indepently in
                # frames_test.py::DeferredFrameTest::test_replace
                "df.replace(regex={r'^ba.$': 'new', 'foo': 'xyz'})"
            ],
            'pandas.core.series.Series.sort_index': ['*'],
            'pandas.core.series.Series.sort_values': ['*'],
            'pandas.core.series.Series.argmax': ['*'],
            'pandas.core.series.Series.argmin': ['*'],
            'pandas.core.series.Series.drop_duplicates': [
                's.drop_duplicates()',
                "s.drop_duplicates(keep='last')",
            ],
            'pandas.core.series.Series.repeat': [
                's.repeat([1, 2, 3])'
            ],
            'pandas.core.series.Series.reindex': ['*'],
            'pandas.core.series.Series.autocorr': ['*'],
        },
        not_implemented_ok={
            'pandas.core.series.Series.transform': [
                # str arg not supported. Tested with np.sum in
                # frames_test.py::DeferredFrameTest::test_groupby_transform_sum
                "df.groupby('Date')['Data'].transform('sum')",
            ],
            'pandas.core.series.Series.groupby': [
                'ser.groupby(["a", "b", "a", "b"]).mean()',
                'ser.groupby(["a", "b", "a", np.nan]).mean()',
                'ser.groupby(["a", "b", "a", np.nan], dropna=False).mean()',
            ],
        },
        skip={
            'pandas.core.series.Series.groupby': [
                # TODO(BEAM-11393): This example requires aligning two series
                # with non-unique indexes. It only works in pandas because
                # pandas can recognize the indexes are identical and elide the
                # alignment.
                'ser.groupby(ser > 100).mean()',
            ],
            # error formatting
            'pandas.core.series.Series.append': [
                's1.append(s2, verify_integrity=True)',
            ],
            # Throws NotImplementedError when modifying df
            'pandas.core.series.Series.compare': ['*'],
            'pandas.core.series.Series.cov': [
                # Differs in LSB on jenkins.
                "s1.cov(s2)",
            ],
            'pandas.core.series.Series.duplicated': ['*'],
            'pandas.core.series.Series.idxmax': ['*'],
            'pandas.core.series.Series.idxmin': ['*'],
            'pandas.core.series.Series.nonzero': ['*'],
            'pandas.core.series.Series.pop': ['ser'],  # testing side effect
            # Raises right exception, but testing framework has matching issues.
            'pandas.core.series.Series.replace': [
                "df.replace({'a string': 'new value', True: False})  # raises"
            ],
            'pandas.core.series.Series.searchsorted': [
                # This doctest seems to be incorrectly parsed.
                "x = pd.Categorical(['apple', 'bread', 'bread',"
            ],
            'pandas.core.series.Series.set_axis': ['*'],
            'pandas.core.series.Series.to_csv': ['*'],
            'pandas.core.series.Series.to_markdown': ['*'],
            'pandas.core.series.Series.update': ['*'],
            'pandas.core.series.Series.view': [
                # Inspection after modification.
                's'
            ],
        })
    self.assertEqual(result.failed, 0)

  def test_string_tests(self):
    PD_VERSION = tuple(int(v) for v in pd.__version__.split('.'))
    if PD_VERSION < (1, 2, 0):
      module = pd.core.strings
    else:
      # Definitions were moved to accessor in pandas 1.2.0
      module = pd.core.strings.accessor

    module_name = module.__name__

    result = doctests.testmod(
        module,
        use_beam=False,
        wont_implement_ok={
            # These methods can accept deferred series objects, but not lists
            f'{module_name}.StringMethods.cat': [
                "s.str.cat(['A', 'B', 'C', 'D'], sep=',')",
                "s.str.cat(['A', 'B', 'C', 'D'], sep=',', na_rep='-')",
                "s.str.cat(['A', 'B', 'C', 'D'], na_rep='-')"
            ],
            f'{module_name}.StringMethods.repeat': [
                's.str.repeat(repeats=[1, 2, 3])'
            ],
            f'{module_name}.str_repeat': ['s.str.repeat(repeats=[1, 2, 3])'],
            f'{module_name}.StringMethods.get_dummies': ['*'],
            f'{module_name}.str_get_dummies': ['*'],
            f'{module_name}.StringMethods': ['s.str.split("_")'],
            f'{module_name}.StringMethods.rsplit': ['*'],
            f'{module_name}.StringMethods.split': ['*'],
        },
        skip={
            # count() on Series with a NaN produces mismatched type if we
            # have a NaN-only partition.
            f'{module_name}.StringMethods.count': ["s.str.count('a')"],
            f'{module_name}.str_count': ["s.str.count('a')"],

            # Bad test strings in pandas 1.1.x
            f'{module_name}.str_replace': [
                "pd.Series(['foo', 'fuz', np.nan]).str.replace('f', repr)"
            ],
            f'{module_name}.StringMethods.replace': [
                "pd.Series(['foo', 'fuz', np.nan]).str.replace('f', repr)"
            ],

            # output has incorrect formatting in 1.2.x
            f'{module_name}.StringMethods.extractall': ['*']
        })
    self.assertEqual(result.failed, 0)

  def test_datetime_tests(self):
    # TODO(BEAM-10721)
    indexes_accessors_result = doctests.testmod(
        pd.core.indexes.accessors,
        use_beam=False,
        skip={
            'pandas.core.indexes.accessors.TimedeltaProperties': [
                # Seems like an upstream bug. The property is 'second'
                'seconds_series.dt.seconds'
            ],

            # TODO(BEAM-12530): Test data creation fails for these
            #   s = pd.Series(pd.to_timedelta(np.arange(5), unit="d"))
            # pylint: disable=line-too-long
            'pandas.core.indexes.accessors.DatetimeProperties.to_pydatetime': [
                '*'
            ],
            'pandas.core.indexes.accessors.TimedeltaProperties.components': [
                '*'
            ],
            'pandas.core.indexes.accessors.TimedeltaProperties.to_pytimedelta': [
                '*'
            ],
            # pylint: enable=line-too-long
        })
    datetimelike_result = doctests.testmod(
        pd.core.arrays.datetimelike, use_beam=False)

    datetime_result = doctests.testmod(
        pd.core.arrays.datetimes,
        use_beam=False,
        wont_implement_ok={
            'pandas.core.arrays.datetimes.DatetimeArray.to_period': ['*'],
            # All tz_localize tests use unsupported values for ambiguous=
            # Verified seperately in
            # frames_test.py::DeferredFrameTest::test_dt_tz_localize_*
            'pandas.core.arrays.datetimes.DatetimeArray.tz_localize': ['*'],
        },
        not_implemented_ok={
            # Verifies index version of this method
            'pandas.core.arrays.datetimes.DatetimeArray.to_period': [
                'df.index.to_period("M")'
            ],
        })

    self.assertEqual(indexes_accessors_result.failed, 0)
    self.assertEqual(datetimelike_result.failed, 0)
    self.assertEqual(datetime_result.failed, 0)

  def test_indexing_tests(self):
    result = doctests.testmod(
        pd.core.indexing,
        use_beam=False,
        skip={
            'pandas.core.indexing._IndexSlice': ['*'],
            'pandas.core.indexing.IndexingMixin.at': ['*'],
            'pandas.core.indexing.IndexingMixin.iat': ['*'],
            'pandas.core.indexing.IndexingMixin.iloc': ['*'],
            'pandas.core.indexing.IndexingMixin.loc': ['*'],
            'pandas.core.indexing._AtIndexer': ['*'],
            'pandas.core.indexing._LocIndexer': ['*'],
            'pandas.core.indexing._iAtIndexer': ['*'],
            'pandas.core.indexing._iLocIndexer': ['*'],
        })
    self.assertEqual(result.failed, 0)

  def test_groupby_tests(self):
    result = doctests.testmod(
        pd.core.groupby.groupby,
        use_beam=False,
        wont_implement_ok={
            'pandas.core.groupby.groupby.GroupBy.head': ['*'],
            'pandas.core.groupby.groupby.GroupBy.tail': ['*'],
            'pandas.core.groupby.groupby.GroupBy.nth': ['*'],
            'pandas.core.groupby.groupby.GroupBy.cumcount': ['*'],
            'pandas.core.groupby.groupby.GroupBy.resample': ['*'],
        },
        not_implemented_ok={
            'pandas.core.groupby.groupby.GroupBy.ngroup': ['*'],
            'pandas.core.groupby.groupby.GroupBy.sample': ['*'],
            'pandas.core.groupby.groupby.BaseGroupBy.pipe': ['*'],
            # pipe tests are in a different location in pandas 1.1.x
            'pandas.core.groupby.groupby._GroupBy.pipe': ['*'],
            'pandas.core.groupby.groupby.GroupBy.nth': [
                "df.groupby('A', as_index=False).nth(1)",
            ],
        },
        skip={
            # Uses iloc to mutate a DataFrame
            'pandas.core.groupby.groupby.GroupBy.resample': [
                'df.iloc[2, 0] = 5',
                'df',
            ],
            # TODO: Raise wont implement for list passed as a grouping column
            # Currently raises unhashable type: list
            'pandas.core.groupby.groupby.GroupBy.ngroup': [
                'df.groupby(["A", [1,1,2,3,2,1]]).ngroup()'
            ],
        })
    self.assertEqual(result.failed, 0)

    result = doctests.testmod(
        pd.core.groupby.generic,
        use_beam=False,
        wont_implement_ok={
            # Returns an array by default, not a Series. WontImplement
            # (non-deferred)
            'pandas.core.groupby.generic.SeriesGroupBy.unique': ['*'],
            # TODO: Is take actually deprecated?
            'pandas.core.groupby.generic.DataFrameGroupBy.take': ['*'],
            'pandas.core.groupby.generic.SeriesGroupBy.take': ['*'],
            'pandas.core.groupby.generic.SeriesGroupBy.nsmallest': [
                "s.nsmallest(3, keep='last')",
                "s.nsmallest(3)",
                "s.nsmallest()",
            ],
            'pandas.core.groupby.generic.SeriesGroupBy.nlargest': [
                "s.nlargest(3, keep='last')",
                "s.nlargest(3)",
                "s.nlargest()",
            ],
            'pandas.core.groupby.generic.DataFrameGroupBy.diff': ['*'],
            'pandas.core.groupby.generic.SeriesGroupBy.diff': ['*'],
            'pandas.core.groupby.generic.DataFrameGroupBy.hist': ['*'],
            'pandas.core.groupby.generic.DataFrameGroupBy.fillna': [
                "df.fillna(method='ffill')",
                'df.fillna(value=values, limit=1)',
            ],
            'pandas.core.groupby.generic.SeriesGroupBy.fillna': [
                "df.fillna(method='ffill')",
                'df.fillna(value=values, limit=1)',
            ],
        },
        not_implemented_ok={
            'pandas.core.groupby.generic.DataFrameGroupBy.idxmax': ['*'],
            'pandas.core.groupby.generic.DataFrameGroupBy.idxmin': ['*'],
            'pandas.core.groupby.generic.SeriesGroupBy.transform': ['*'],
            'pandas.core.groupby.generic.SeriesGroupBy.idxmax': ['*'],
            'pandas.core.groupby.generic.SeriesGroupBy.idxmin': ['*'],
        },
        skip={
            'pandas.core.groupby.generic.SeriesGroupBy.cov': [
                # Floating point comparison fails
                's1.cov(s2)',
            ],
            'pandas.core.groupby.generic.DataFrameGroupBy.cov': [
                # Mutates input DataFrame with loc
                # TODO: Replicate in frames_test.py
                "df.loc[df.index[:5], 'a'] = np.nan",
                "df.loc[df.index[5:10], 'b'] = np.nan",
                "df.cov(min_periods=12)",
            ],
            # These examples rely on grouping by a list
            'pandas.core.groupby.generic.SeriesGroupBy.aggregate': ['*'],
            'pandas.core.groupby.generic.DataFrameGroupBy.aggregate': ['*'],
        })
    self.assertEqual(result.failed, 0)

  def test_top_level(self):
    tests = {
        name: func.__doc__
        for (name, func) in pd.__dict__.items()
        if _is_top_level_function(func) and getattr(func, '__doc__', None)
    }

    # IO methods are tested in io_test.py
    skip_reads = {name: ['*'] for name in dir(pd) if name.startswith('read_')}

    result = doctests.teststrings(
        tests,
        use_beam=False,
        report=True,
        not_implemented_ok={
            'concat': ['pd.concat([s1, s2], ignore_index=True)'],
            'crosstab': ['*'],
            'cut': ['*'],
            'eval': ['*'],
            'get_dummies': ['*'],
            'infer_freq': ['*'],
            'lreshape': ['*'],
            'melt': ['*'],
            'merge': ["df1.merge(df2, how='cross')"],
            'merge_asof': ['*'],
            'pivot': ['*'],
            'pivot_table': ['*'],
            'qcut': ['*'],
            'reset_option': ['*'],
            'set_eng_float_format': ['*'],
            'set_option': ['*'],
            'to_numeric': ['*'],
            'to_timedelta': ['*'],
            'unique': ['*'],
            'wide_to_long': ['*'],
        },
        wont_implement_ok={
            'factorize': ['*'],
            'to_datetime': ['s.head()'],
            'to_pickle': ['*'],
            'melt': [
                "pd.melt(df, id_vars=['A'], value_vars=['B'])",
                "pd.melt(df, id_vars=['A'], value_vars=['B', 'C'])",
                "pd.melt(df, col_level=0, id_vars=['A'], value_vars=['B'])",
                "pd.melt(df, id_vars=[('A', 'D')], value_vars=[('B', 'E')])",
                "pd.melt(df, id_vars=['A'], value_vars=['B'],\n" +
                "        var_name='myVarname', value_name='myValname')"
            ],
        },
        skip={
            # error formatting
            'concat': ['pd.concat([df5, df6], verify_integrity=True)'],
            # doctest DeprecationWarning
            'melt': ['df'],
            # Order-sensitive re-indexing.
            'merge': [
                "df1.merge(df2, left_on='lkey', right_on='rkey')",
                "df1.merge(df2, left_on='lkey', right_on='rkey',\n"
                "          suffixes=('_left', '_right'))",
                "df1.merge(df2, how='left', on='a')",
            ],
            # Not an actual test.
            'option_context': ['*'],
            'factorize': ['codes', 'uniques'],
            # Bad top-level use of un-imported function.
            'merge_ordered': [
                'merge_ordered(df1, df2, fill_method="ffill", left_by="group")'
            ],
            # Expected error.
            'pivot': ["df.pivot(index='foo', columns='bar', values='baz')"],
            # Never written.
            'to_pickle': ['os.remove("./dummy.pkl")'],
            **skip_reads
        })
    self.assertEqual(result.failed, 0)


if __name__ == '__main__':
  unittest.main()<|MERGE_RESOLUTION|>--- conflicted
+++ resolved
@@ -93,14 +93,11 @@
             'pandas.core.generic.NDFrame.expanding': ['*'],
         },
         not_implemented_ok={
-<<<<<<< HEAD
+            'pandas.core.generic.NDFrame.asof': ['*'],
             'pandas.core.generic.NDFrame.at_time': ['*'],
             'pandas.core.generic.NDFrame.between_time': ['*'],
-=======
-            'pandas.core.generic.NDFrame.asof': ['*'],
             'pandas.core.generic.NDFrame.ewm': ['*'],
             'pandas.core.generic.NDFrame.expanding': ['*'],
->>>>>>> 085bc2be
             'pandas.core.generic.NDFrame.flags': ['*'],
             'pandas.core.generic.NDFrame.rank': ['*'],
             'pandas.core.generic.NDFrame.reindex_like': ['*'],
